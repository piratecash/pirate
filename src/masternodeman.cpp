// Copyright (c) 2014-2015 The Dash developers
// Distributed under the MIT/X11 software license, see the accompanying
// file COPYING or http://www.opensource.org/licenses/mit-license.php.

#include "masternodeman.h"
#include "activemasternode.h"
#include "darksend.h"
#include "masternode.h"
#include "masternode-payments.h"
#include "masternode-sync.h"
#include "util.h"
#include "addrman.h"
#include "spork.h"
#include <boost/lexical_cast.hpp>
#include <boost/filesystem.hpp>

/** Masternode manager */
CMasternodeMan mnodeman;

struct CompareLastPaid
{
    bool operator()(const pair<int64_t, CTxIn>& t1,
                    const pair<int64_t, CTxIn>& t2) const
    {
        return t1.first < t2.first;
    }
};

struct CompareScoreTxIn
{
    bool operator()(const pair<int64_t, CTxIn>& t1,
                    const pair<int64_t, CTxIn>& t2) const
    {
        return t1.first < t2.first;
    }
};

struct CompareScoreMN
{
    bool operator()(const pair<int64_t, CMasternode>& t1,
                    const pair<int64_t, CMasternode>& t2) const
    {
        return t1.first < t2.first;
    }
};

//
// CMasternodeDB
//

CMasternodeDB::CMasternodeDB()
{
    pathMN = GetDataDir() / "mncache.dat";
    strMagicMessage = "MasternodeCache";
}

bool CMasternodeDB::Write(const CMasternodeMan& mnodemanToSave)
{
    int64_t nStart = GetTimeMillis();

    // serialize, checksum data up to that point, then append checksum
    CDataStream ssMasternodes(SER_DISK, CLIENT_VERSION);
    ssMasternodes << strMagicMessage; // masternode cache file specific magic message
    ssMasternodes << FLATDATA(Params().MessageStart()); // network specific magic number
    ssMasternodes << mnodemanToSave;
    uint256 hash = Hash(ssMasternodes.begin(), ssMasternodes.end());
    ssMasternodes << hash;

    // open output file, and associate with CAutoFile
    FILE *file = fopen(pathMN.string().c_str(), "wb");
    CAutoFile fileout(file, SER_DISK, CLIENT_VERSION);
    if (fileout.IsNull())
        return error("%s : Failed to open file %s", __func__, pathMN.string());

    // Write and commit header, data
    try {
        fileout << ssMasternodes;
    }
    catch (std::exception &e) {
        return error("%s : Serialize or I/O error - %s", __func__, e.what());
    }
//    FileCommit(fileout);
    fileout.fclose();

    LogPrintf("Written info to mncache.dat  %dms\n", GetTimeMillis() - nStart);
    LogPrintf("  %s\n", mnodemanToSave.ToString());

    return true;
}

CMasternodeDB::ReadResult CMasternodeDB::Read(CMasternodeMan& mnodemanToLoad, bool fDryRun)
{
    int64_t nStart = GetTimeMillis();
    // open input file, and associate with CAutoFile
    FILE *file = fopen(pathMN.string().c_str(), "rb");
    CAutoFile filein(file, SER_DISK, CLIENT_VERSION);
    if (filein.IsNull())
    {
        error("%s : Failed to open file %s", __func__, pathMN.string());
        return FileError;
    }

    // use file size to size memory buffer
    int fileSize = boost::filesystem::file_size(pathMN);
    int dataSize = fileSize - sizeof(uint256);
    // Don't try to resize to a negative number if file is small
    if (dataSize < 0)
        dataSize = 0;
    vector<unsigned char> vchData;
    vchData.resize(dataSize);
    uint256 hashIn;

    // read data and checksum from file
    try {
        filein.read((char *)&vchData[0], dataSize);
        filein >> hashIn;
    }
    catch (std::exception &e) {
        error("%s : Deserialize or I/O error - %s", __func__, e.what());
        return HashReadError;
    }
    filein.fclose();

    CDataStream ssMasternodes(vchData, SER_DISK, CLIENT_VERSION);

    // verify stored checksum matches input data
    uint256 hashTmp = Hash(ssMasternodes.begin(), ssMasternodes.end());
    if (hashIn != hashTmp)
    {
        error("%s : Checksum mismatch, data corrupted", __func__);
        return IncorrectHash;
    }

    unsigned char pchMsgTmp[4];
    std::string strMagicMessageTmp;
    try {
        // de-serialize file header (masternode cache file specific magic message) and ..

        ssMasternodes >> strMagicMessageTmp;

        // ... verify the message matches predefined one
        if (strMagicMessage != strMagicMessageTmp)
        {
            error("%s : Invalid masternode cache magic message", __func__);
            return IncorrectMagicMessage;
        }

        // de-serialize file header (network specific magic number) and ..
        ssMasternodes >> FLATDATA(pchMsgTmp);

        // ... verify the network matches ours
        if (memcmp(pchMsgTmp, Params().MessageStart(), sizeof(pchMsgTmp)))
        {
            error("%s : Invalid network magic number", __func__);
            return IncorrectMagicNumber;
        }
        // de-serialize data into CMasternodeMan object
        ssMasternodes >> mnodemanToLoad;
    }
    catch (std::exception &e) {
        mnodemanToLoad.Clear();
        error("%s : Deserialize or I/O error - %s", __func__, e.what());
        return IncorrectFormat;
    }

    LogPrintf("Loaded info from mncache.dat  %dms\n", GetTimeMillis() - nStart);
    LogPrintf("  %s\n", mnodemanToLoad.ToString());
    if(!fDryRun) {
        LogPrintf("Masternode manager - cleaning....\n");
        mnodemanToLoad.CheckAndRemove(true);
        LogPrintf("Masternode manager - result:\n");
        LogPrintf("  %s\n", mnodemanToLoad.ToString());
    }

    return Ok;
}

void DumpMasternodes()
{
    int64_t nStart = GetTimeMillis();

    CMasternodeDB mndb;
    CMasternodeMan tempMnodeman;

    LogPrintf("Verifying mncache.dat format...\n");
    CMasternodeDB::ReadResult readResult = mndb.Read(tempMnodeman, true);
    // there was an error and it was not an error on file opening => do not proceed
    if (readResult == CMasternodeDB::FileError)
        LogPrintf("Missing masternode cache file - mncache.dat, will try to recreate\n");
    else if (readResult != CMasternodeDB::Ok)
    {
        LogPrintf("Error reading mncache.dat: ");
        if(readResult == CMasternodeDB::IncorrectFormat)
            LogPrintf("magic is ok but data has invalid format, will try to recreate\n");
        else
        {
            LogPrintf("file format is unknown or invalid, please fix it manually\n");
            return;
        }
    }
    LogPrintf("Writting info to mncache.dat...\n");
    mndb.Write(mnodeman);

    LogPrintf("Masternode dump finished  %dms\n", GetTimeMillis() - nStart);
}

CMasternodeMan::CMasternodeMan() {
    nDsqCount = 0;
}

bool CMasternodeMan::Add(CMasternode &mn)
{
    LOCK(cs);

    if (!mn.IsEnabled() && !mn.IsPreEnabled())
        return false;

    CMasternode *pmn = Find(mn.vin);
    if (pmn == NULL)
    {
        LogPrint("masternode", "CMasternodeMan: Adding new Masternode %s - %i now\n", mn.addr.ToString(), size() + 1);
        vMasternodes.push_back(mn);
        return true;
    }

    return false;
}

void CMasternodeMan::AskForMN(CNode* pnode, CTxIn &vin)
{
    std::map<COutPoint, int64_t>::iterator i = mWeAskedForMasternodeListEntry.find(vin.prevout);
    if (i != mWeAskedForMasternodeListEntry.end())
    {
        int64_t t = (*i).second;
        if (GetTime() < t) return; // we've asked recently
    }

    // ask for the mnb info once from the node that sent mnp

    LogPrintf("CMasternodeMan::AskForMN - Asking node for missing entry, vin: %s\n", vin.ToString());
    pnode->PushMessage("dseg", vin);
    int64_t askAgain = GetTime() + MASTERNODE_MIN_MNP_SECONDS;
    mWeAskedForMasternodeListEntry[vin.prevout] = askAgain;
}

void CMasternodeMan::Check()
{
    LOCK(cs);

    BOOST_FOREACH(CMasternode& mn, vMasternodes) {
        mn.Check();
    }
}

void CMasternodeMan::CheckAndRemove(bool forceExpiredRemoval)
{
    Check();

    LOCK(cs);

    //remove inactive and outdated
    vector<CMasternode>::iterator it = vMasternodes.begin();
    while(it != vMasternodes.end()){
        if((*it).activeState == CMasternode::MASTERNODE_REMOVE ||
                (*it).activeState == CMasternode::MASTERNODE_VIN_SPENT ||
                (forceExpiredRemoval && (*it).activeState == CMasternode::MASTERNODE_EXPIRED) ||
                (*it).protocolVersion < mnpayments.GetMinMasternodePaymentsProto()) {
            LogPrint("masternode", "CMasternodeMan: Removing inactive Masternode %s - %i now\n", (*it).addr.ToString(), size() - 1);

            //erase all of the broadcasts we've seen from this vin
            // -- if we missed a few pings and the node was removed, this will allow is to get it back without them 
            //    sending a brand new mnb
            map<uint256, CMasternodeBroadcast>::iterator it3 = mapSeenMasternodeBroadcast.begin();
            while(it3 != mapSeenMasternodeBroadcast.end()){
                if((*it3).second.vin == (*it).vin){
                    masternodeSync.mapSeenSyncMNB.erase((*it3).first);
                    mapSeenMasternodeBroadcast.erase(it3++);
                } else {
                    ++it3;
                }
            }

            // allow us to ask for this masternode again if we see another ping
            map<COutPoint, int64_t>::iterator it2 = mWeAskedForMasternodeListEntry.begin();
            while(it2 != mWeAskedForMasternodeListEntry.end()){
                if((*it2).first == (*it).vin.prevout){
                    mWeAskedForMasternodeListEntry.erase(it2++);
                } else {
                    ++it2;
                }
            }

            it = vMasternodes.erase(it);
        } else {
            ++it;
        }
    }

    // check who's asked for the Masternode list
    map<CNetAddr, int64_t>::iterator it1 = mAskedUsForMasternodeList.begin();
    while(it1 != mAskedUsForMasternodeList.end()){
        if((*it1).second < GetTime()) {
            mAskedUsForMasternodeList.erase(it1++);
        } else {
            ++it1;
        }
    }

    // check who we asked for the Masternode list
    it1 = mWeAskedForMasternodeList.begin();
    while(it1 != mWeAskedForMasternodeList.end()){
        if((*it1).second < GetTime()){
            mWeAskedForMasternodeList.erase(it1++);
        } else {
            ++it1;
        }
    }

    // check which Masternodes we've asked for
    map<COutPoint, int64_t>::iterator it2 = mWeAskedForMasternodeListEntry.begin();
    while(it2 != mWeAskedForMasternodeListEntry.end()){
        if((*it2).second < GetTime()){
            mWeAskedForMasternodeListEntry.erase(it2++);
        } else {
            ++it2;
        }
    }

    // remove expired mapSeenMasternodeBroadcast       
    map<uint256, CMasternodeBroadcast>::iterator it3 = mapSeenMasternodeBroadcast.begin();     
    while(it3 != mapSeenMasternodeBroadcast.end()){        
        if((*it3).second.lastPing.sigTime < GetTime()-(MASTERNODE_REMOVAL_SECONDS*2)){     
            mapSeenMasternodeBroadcast.erase(it3++);       
            masternodeSync.mapSeenSyncMNB.erase((*it3).second.GetHash());      
        } else {       
            ++it3;     
        }      
    }      
    
    // remove expired mapSeenMasternodePing
    map<uint256, CMasternodePing>::iterator it4 = mapSeenMasternodePing.begin();
    while(it4 != mapSeenMasternodePing.end()){
        if((*it4).second.sigTime < GetTime()-(MASTERNODE_REMOVAL_SECONDS*2)){
            mapSeenMasternodePing.erase(it4++);
        } else {
            ++it4;
        }
    }

}

void CMasternodeMan::Clear()
{
    LOCK(cs);
    vMasternodes.clear();
    mAskedUsForMasternodeList.clear();
    mWeAskedForMasternodeList.clear();
    mWeAskedForMasternodeListEntry.clear();
    mapSeenMasternodeBroadcast.clear();
    mapSeenMasternodePing.clear();
    nDsqCount = 0;
}

int CMasternodeMan::CountEnabled(int protocolVersion)
{
    int i = 0;
    protocolVersion = protocolVersion == -1 ? mnpayments.GetMinMasternodePaymentsProto() : protocolVersion;

    BOOST_FOREACH(CMasternode& mn, vMasternodes) {
        mn.Check();
        if(mn.protocolVersion < protocolVersion || !mn.IsEnabled()) continue;
        i++;
    }

    return i;
}

void CMasternodeMan::DsegUpdate(CNode* pnode)
{
    LOCK(cs);

    if(Params().NetworkID() == CBaseChainParams::MAIN) {
        if(!(pnode->addr.IsRFC1918() || pnode->addr.IsLocal())){
            std::map<CNetAddr, int64_t>::iterator it = mWeAskedForMasternodeList.find(pnode->addr);
            if (it != mWeAskedForMasternodeList.end())
            {
                if (GetTime() < (*it).second) {
                    LogPrintf("dseg - we already asked %s for the list; skipping...\n", pnode->addr.ToString());
                    return;
                }
            }
        }
    }
    
    pnode->PushMessage("dseg", CTxIn());
    int64_t askAgain = GetTime() + MASTERNODES_DSEG_SECONDS;
    mWeAskedForMasternodeList[pnode->addr] = askAgain;
}

CMasternode *CMasternodeMan::Find(const CScript &payee)
{
    LOCK(cs);
    CScript payee2;

    BOOST_FOREACH(CMasternode& mn, vMasternodes)
    {
        payee2 = GetScriptForDestination(mn.pubkey.GetID());
        if(payee2 == payee)
            return &mn;
    }
    return NULL;
}

CMasternode *CMasternodeMan::Find(const CTxIn &vin)
{
    LOCK(cs);

    BOOST_FOREACH(CMasternode& mn, vMasternodes)
    {
        if(mn.vin.prevout == vin.prevout)
            return &mn;
    }
    return NULL;
}


CMasternode *CMasternodeMan::Find(const CPubKey &pubKeyMasternode)
{
    LOCK(cs);

    BOOST_FOREACH(CMasternode& mn, vMasternodes)
    {
        if(mn.pubkey2 == pubKeyMasternode)
            return &mn;
    }
    return NULL;
}

// 
// Deterministically select the oldest/best masternode to pay on the network
//
CMasternode* CMasternodeMan::GetNextMasternodeInQueueForPayment(int nBlockHeight, bool fFilterSigTime, int& nCount)
{
    LOCK(cs);

    CMasternode *pBestMasternode = NULL;
    std::vector<pair<int64_t, CTxIn> > vecMasternodeLastPaid;

    /*
        Make a vector with all of the last paid times
    */

    int nMnCount = CountEnabled();
    BOOST_FOREACH(CMasternode &mn, vMasternodes)
    {
        mn.Check();
        if(!mn.IsEnabled()) continue;

<<<<<<< HEAD
        // //check protocol version
        if(mn.protocolVersion < mnpayments.GetMinMasternodePaymentsProto()) continue;
=======
        //check protocol version
        if(mn.protocolVersion < masternodePayments.GetMinMasternodePaymentsProto()) continue;
>>>>>>> eb76f789

        //it's in the list (up to 8 entries ahead of current block to allow propagation) -- so let's skip it
        if(mnpayments.IsScheduled(mn, nBlockHeight)) continue;

        //it's too new, wait for a cycle
        if(fFilterSigTime && mn.sigTime + (nMnCount*2.6*60) > GetAdjustedTime()) continue;

        //make sure it has as many confirmations as there are masternodes
        if(mn.GetMasternodeInputAge() < nMnCount) continue;

        vecMasternodeLastPaid.push_back(make_pair(mn.SecondsSincePayment(), mn.vin));
    }

    nCount = (int)vecMasternodeLastPaid.size();

    //when the network is in the process of upgrading, don't penalize nodes that recently restarted
    if(fFilterSigTime && nCount < nMnCount/3) return GetNextMasternodeInQueueForPayment(nBlockHeight, false, nCount);

    // Sort them high to low
    sort(vecMasternodeLastPaid.rbegin(), vecMasternodeLastPaid.rend(), CompareLastPaid());

    // Look at 1/10 of the oldest nodes (by last payment), calculate their scores and pay the best one
    //  -- This doesn't look at who is being paid in the +8-10 blocks, allowing for double payments very rarely
    //  -- 1/100 payments should be a double payment on mainnet - (1/(3000/10))*2
    //  -- (chance per block * chances before IsScheduled will fire)
    int nTenthNetwork = CountEnabled()/10;
    int nCountTenth = 0; 
    uint256 nHigh = 0;
    BOOST_FOREACH (PAIRTYPE(int64_t, CTxIn)& s, vecMasternodeLastPaid){
        CMasternode* pmn = Find(s.second);
        if(!pmn) break;

        uint256 n = pmn->CalculateScore(1, nBlockHeight-100);
        if(n > nHigh){
            nHigh = n;
            pBestMasternode = pmn;
        }
        nCountTenth++;
        if(nCountTenth >= nTenthNetwork) break;
    }
    return pBestMasternode;
}

CMasternode *CMasternodeMan::FindRandomNotInVec(std::vector<CTxIn> &vecToExclude, int protocolVersion)
{
    LOCK(cs);

    protocolVersion = protocolVersion == -1 ? mnpayments.GetMinMasternodePaymentsProto() : protocolVersion;

    int nCountEnabled = CountEnabled(protocolVersion);
    LogPrintf("CMasternodeMan::FindRandomNotInVec - nCountEnabled - vecToExclude.size() %d\n", nCountEnabled - vecToExclude.size());
    if(nCountEnabled - vecToExclude.size() < 1) return NULL;

    int rand = GetRandInt(nCountEnabled - vecToExclude.size());
    LogPrintf("CMasternodeMan::FindRandomNotInVec - rand %d\n", rand);
    bool found;

    BOOST_FOREACH(CMasternode &mn, vMasternodes) {
        if(mn.protocolVersion < protocolVersion || !mn.IsEnabled()) continue;
        found = false;
        BOOST_FOREACH(CTxIn &usedVin, vecToExclude) {
            if(mn.vin.prevout == usedVin.prevout) {
                found = true;
                break;
            }
        }
        if(found) continue;
        if(--rand < 1) {
            return &mn;
        }
    }

    return NULL;
}

CMasternode* CMasternodeMan::GetCurrentMasterNode(int mod, int64_t nBlockHeight, int minProtocol)
{
    int64_t score = 0;
    CMasternode* winner = NULL;

    // scan for winner
    BOOST_FOREACH(CMasternode& mn, vMasternodes) {
        mn.Check();
        if(mn.protocolVersion < minProtocol || !mn.IsEnabled()) continue;

        // calculate the score for each Masternode
        uint256 n = mn.CalculateScore(mod, nBlockHeight);
        int64_t n2 = n.GetCompact(false);

        // determine the winner
        if(n2 > score){
            score = n2;
            winner = &mn;
        }
    }

    return winner;
}

int CMasternodeMan::GetMasternodeRank(const CTxIn& vin, int64_t nBlockHeight, int minProtocol, bool fOnlyActive)
{
    std::vector<pair<int64_t, CTxIn> > vecMasternodeScores;

    //make sure we know about this block
    uint256 hash = 0;
    if(!GetBlockHash(hash, nBlockHeight)) return -1;

    // scan for winner
    BOOST_FOREACH(CMasternode& mn, vMasternodes) {
        if(mn.protocolVersion < minProtocol) continue;
        if(fOnlyActive) {
            mn.Check();
            if(!mn.IsEnabled()) continue;
        }
        uint256 n = mn.CalculateScore(1, nBlockHeight);
        int64_t n2 = n.GetCompact(false);

        vecMasternodeScores.push_back(make_pair(n2, mn.vin));
    }

    sort(vecMasternodeScores.rbegin(), vecMasternodeScores.rend(), CompareScoreTxIn());

    int rank = 0;
    BOOST_FOREACH (PAIRTYPE(int64_t, CTxIn)& s, vecMasternodeScores){
        rank++;
        if(s.second.prevout == vin.prevout) {
            return rank;
        }
    }

    return -1;
}

std::vector<pair<int, CMasternode> > CMasternodeMan::GetMasternodeRanks(int64_t nBlockHeight, int minProtocol)
{
    std::vector<pair<int64_t, CMasternode> > vecMasternodeScores;
    std::vector<pair<int, CMasternode> > vecMasternodeRanks;

    //make sure we know about this block
    uint256 hash = 0;
    if(!GetBlockHash(hash, nBlockHeight)) return vecMasternodeRanks;

    // scan for winner
    BOOST_FOREACH(CMasternode& mn, vMasternodes) {

        mn.Check();

        if(mn.protocolVersion < minProtocol) continue;
        if(!mn.IsEnabled()) {
            continue;
        }

        uint256 n = mn.CalculateScore(1, nBlockHeight);
        int64_t n2 = n.GetCompact(false);

        vecMasternodeScores.push_back(make_pair(n2, mn));
    }

    sort(vecMasternodeScores.rbegin(), vecMasternodeScores.rend(), CompareScoreMN());

    int rank = 0;
    BOOST_FOREACH (PAIRTYPE(int64_t, CMasternode)& s, vecMasternodeScores){
        rank++;
        vecMasternodeRanks.push_back(make_pair(rank, s.second));
    }

    return vecMasternodeRanks;
}

CMasternode* CMasternodeMan::GetMasternodeByRank(int nRank, int64_t nBlockHeight, int minProtocol, bool fOnlyActive)
{
    std::vector<pair<int64_t, CTxIn> > vecMasternodeScores;

    // scan for winner
    BOOST_FOREACH(CMasternode& mn, vMasternodes) {

        if(mn.protocolVersion < minProtocol) continue;
        if(fOnlyActive) {
            mn.Check();
            if(!mn.IsEnabled()) continue;
        }

        uint256 n = mn.CalculateScore(1, nBlockHeight);
        int64_t n2 = n.GetCompact(false);

        vecMasternodeScores.push_back(make_pair(n2, mn.vin));
    }

    sort(vecMasternodeScores.rbegin(), vecMasternodeScores.rend(), CompareScoreTxIn());

    int rank = 0;
    BOOST_FOREACH (PAIRTYPE(int64_t, CTxIn)& s, vecMasternodeScores){
        rank++;
        if(rank == nRank) {
            return Find(s.second);
        }
    }

    return NULL;
}

void CMasternodeMan::ProcessMasternodeConnections()
{
    //we don't care about this for regtest
    if(Params().NetworkID() == CBaseChainParams::REGTEST) return;

    LOCK(cs_vNodes);
    BOOST_FOREACH(CNode* pnode, vNodes) {
        if(pnode->fDarkSendMaster){
            if(darkSendPool.pSubmittedToMasternode != NULL && pnode->addr == darkSendPool.pSubmittedToMasternode->addr) continue;
            LogPrintf("Closing Masternode connection %s \n", pnode->addr.ToString());
            pnode->fDisconnect = true;
        }
    }
}

void CMasternodeMan::ProcessMessage(CNode* pfrom, std::string& strCommand, CDataStream& vRecv)
{

    if(fLiteMode) return; //disable all Darksend/Masternode related functionality
    if(!masternodeSync.IsBlockchainSynced()) return;

    LOCK(cs_process_message);

    if (strCommand == "mnb") { //Masternode Broadcast
        CMasternodeBroadcast mnb;
        vRecv >> mnb;

        if(mapSeenMasternodeBroadcast.count(mnb.GetHash())) { //seen
            masternodeSync.AddedMasternodeList(mnb.GetHash());
            return;
        }
        mapSeenMasternodeBroadcast.insert(make_pair(mnb.GetHash(), mnb));

        int nDoS = 0;
        if(!mnb.CheckAndUpdate(nDoS)){

            if(nDoS > 0)
                Misbehaving(pfrom->GetId(), nDoS);

            //failed
            return;
        }

        // make sure the vout that was signed is related to the transaction that spawned the Masternode
        //  - this is expensive, so it's only done once per Masternode
        if(!darkSendSigner.IsVinAssociatedWithPubkey(mnb.vin, mnb.pubkey)) {
            LogPrintf("mnb - Got mismatched pubkey and vin\n");
            Misbehaving(pfrom->GetId(), 33);
            return;
        }

        // make sure it's still unspent
        //  - this is checked later by .check() in many places and by ThreadCheckDarkSendPool()
        if(mnb.CheckInputsAndAdd(nDoS)) {
            // use this as a peer
            addrman.Add(CAddress(mnb.addr), pfrom->addr, 2*60*60);
            masternodeSync.AddedMasternodeList(mnb.GetHash());
        } else {
            LogPrintf("mnb - Rejected Masternode entry %s\n", mnb.addr.ToString());

            if (nDoS > 0)
                Misbehaving(pfrom->GetId(), nDoS);
        }
    }

    else if (strCommand == "mnp") { //Masternode Ping
        CMasternodePing mnp;
        vRecv >> mnp;

        LogPrint("masternode", "mnp - Masternode ping, vin: %s\n", mnp.vin.ToString());

        if(mapSeenMasternodePing.count(mnp.GetHash())) return; //seen
        mapSeenMasternodePing.insert(make_pair(mnp.GetHash(), mnp));

        int nDoS = 0;
        if(mnp.CheckAndUpdate(nDoS)) return;

        if(nDoS > 0) {
            // if anything significant failed, mark that node
            Misbehaving(pfrom->GetId(), nDoS);
        } else {
            // if nothing significant failed, search existing Masternode list
            CMasternode* pmn = Find(mnp.vin);
            // if it's known, don't ask for the mnb, just return
            if(pmn != NULL) return;
        }

        // something significant is broken or mn is unknown,
        // we might have to ask for a masternode entry once
        AskForMN(pfrom, mnp.vin);

    } else if (strCommand == "dseg") { //Get Masternode list or specific entry

        CTxIn vin;
        vRecv >> vin;

        if(vin == CTxIn()) { //only should ask for this once
            //local network
            bool isLocal = (pfrom->addr.IsRFC1918() || pfrom->addr.IsLocal());

            if(!isLocal && Params().NetworkID() == CBaseChainParams::MAIN) {
                std::map<CNetAddr, int64_t>::iterator i = mAskedUsForMasternodeList.find(pfrom->addr);
                if (i != mAskedUsForMasternodeList.end()){
                    int64_t t = (*i).second;
                    if (GetTime() < t) {
                        Misbehaving(pfrom->GetId(), 34);
                        LogPrintf("dseg - peer already asked me for the list\n");
                        return;
                    }
                }
                int64_t askAgain = GetTime() + MASTERNODES_DSEG_SECONDS;
                mAskedUsForMasternodeList[pfrom->addr] = askAgain;
            }
        } //else, asking for a specific node which is ok


        int nInvCount = 0;

        BOOST_FOREACH(CMasternode& mn, vMasternodes) {
            if(mn.addr.IsRFC1918()) continue; //local network

            if(mn.IsEnabled()) {
                LogPrint("masternode", "dseg - Sending Masternode entry - %s \n", mn.addr.ToString());
                if(vin == CTxIn() || vin == mn.vin){
                    CMasternodeBroadcast mnb = CMasternodeBroadcast(mn);
                    uint256 hash = mnb.GetHash();
                    pfrom->PushInventory(CInv(MSG_MASTERNODE_ANNOUNCE, hash));
                    nInvCount++;

                    if(!mapSeenMasternodeBroadcast.count(hash)) mapSeenMasternodeBroadcast.insert(make_pair(hash, mnb));

                    if(vin == mn.vin) {
                        LogPrintf("dseg - Sent 1 Masternode entries to %s\n", pfrom->addr.ToString());
                        return;
                    }
                }
            }
        }

        if(vin == CTxIn()) {
            pfrom->PushMessage("ssc", MASTERNODE_SYNC_LIST, nInvCount);
            LogPrintf("dseg - Sent %d Masternode entries to %s\n", nInvCount, pfrom->addr.ToString());
        }
    }
}

void CMasternodeMan::Remove(CTxIn vin)
{
    LOCK(cs);

    vector<CMasternode>::iterator it = vMasternodes.begin();
    while(it != vMasternodes.end()){
        if((*it).vin == vin){
            LogPrint("masternode", "CMasternodeMan: Removing Masternode %s - %i now\n", (*it).addr.ToString(), size() - 1);
            vMasternodes.erase(it);
            break;
        }
        ++it;
    }
}

std::string CMasternodeMan::ToString() const
{
    std::ostringstream info;

    info << "Masternodes: " << (int)vMasternodes.size() <<
            ", peers who asked us for Masternode list: " << (int)mAskedUsForMasternodeList.size() <<
            ", peers we asked for Masternode list: " << (int)mWeAskedForMasternodeList.size() <<
            ", entries in Masternode list we asked for: " << (int)mWeAskedForMasternodeListEntry.size() <<
            ", nDsqCount: " << (int)nDsqCount;

    return info.str();
}

int CMasternodeMan::GetEstimatedMasternodes(int nBlock)
{
    /*
        Masternodes = (Coins/1000)*X on average
        
        *X = nPercentage, starting at 0.52
        nPercentage goes up 0.01 each period
        Period starts at 35040, which has exponential slowing growth

    */ 

    int nPercentage = 52; //0.52
    int nPeriod = 35040;
    int nCollateral = 1000;

    for(int i = nPeriod; i <= nBlock; i += nPeriod)
    {
        nPercentage++;
        nPeriod*=2;
    }
    return (GetTotalCoinEstimate(nBlock)/100*nPercentage/nCollateral);
}<|MERGE_RESOLUTION|>--- conflicted
+++ resolved
@@ -456,13 +456,8 @@
         mn.Check();
         if(!mn.IsEnabled()) continue;
 
-<<<<<<< HEAD
         // //check protocol version
         if(mn.protocolVersion < mnpayments.GetMinMasternodePaymentsProto()) continue;
-=======
-        //check protocol version
-        if(mn.protocolVersion < masternodePayments.GetMinMasternodePaymentsProto()) continue;
->>>>>>> eb76f789
 
         //it's in the list (up to 8 entries ahead of current block to allow propagation) -- so let's skip it
         if(mnpayments.IsScheduled(mn, nBlockHeight)) continue;
