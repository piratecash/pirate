--- conflicted
+++ resolved
@@ -250,52 +250,41 @@
     mempool.clear();
 
     // subsidy changing
-<<<<<<< HEAD
     // int nHeight = chainActive.Height();
-    // chainActive.Tip()->nHeight = 209999;
+    // // Create an actual 209999-long block chain (without valid blocks).
+    // while (chainActive.Tip()->nHeight < 209999) {
+    //     CBlockIndex* prev = chainActive.Tip();
+    //     CBlockIndex* next = new CBlockIndex();
+    //     next->phashBlock = new uint256(GetRandHash());
+    //     pcoinsTip->SetBestBlock(next->GetBlockHash());
+    //     next->pprev = prev;
+    //     next->nHeight = prev->nHeight + 1;
+    //     next->BuildSkip();
+    //     chainActive.SetTip(next);
+    // }
     // BOOST_CHECK(pblocktemplate = CreateNewBlock(chainparams, scriptPubKey));
     // delete pblocktemplate;
-    // chainActive.Tip()->nHeight = 210000;
+    // // Extend to a 210000-long block chain.
+    // while (chainActive.Tip()->nHeight < 210000) {
+    //     CBlockIndex* prev = chainActive.Tip();
+    //     CBlockIndex* next = new CBlockIndex();
+    //     next->phashBlock = new uint256(GetRandHash());
+    //     pcoinsTip->SetBestBlock(next->GetBlockHash());
+    //     next->pprev = prev;
+    //     next->nHeight = prev->nHeight + 1;
+    //     next->BuildSkip();
+    //     chainActive.SetTip(next);
+    // }
     // BOOST_CHECK(pblocktemplate = CreateNewBlock(chainparams, scriptPubKey));
     // delete pblocktemplate;
-    // chainActive.Tip()->nHeight = nHeight;
-=======
-    int nHeight = chainActive.Height();
-    // Create an actual 209999-long block chain (without valid blocks).
-    while (chainActive.Tip()->nHeight < 209999) {
-        CBlockIndex* prev = chainActive.Tip();
-        CBlockIndex* next = new CBlockIndex();
-        next->phashBlock = new uint256(GetRandHash());
-        pcoinsTip->SetBestBlock(next->GetBlockHash());
-        next->pprev = prev;
-        next->nHeight = prev->nHeight + 1;
-        next->BuildSkip();
-        chainActive.SetTip(next);
-    }
-    BOOST_CHECK(pblocktemplate = CreateNewBlock(chainparams, scriptPubKey));
-    delete pblocktemplate;
-    // Extend to a 210000-long block chain.
-    while (chainActive.Tip()->nHeight < 210000) {
-        CBlockIndex* prev = chainActive.Tip();
-        CBlockIndex* next = new CBlockIndex();
-        next->phashBlock = new uint256(GetRandHash());
-        pcoinsTip->SetBestBlock(next->GetBlockHash());
-        next->pprev = prev;
-        next->nHeight = prev->nHeight + 1;
-        next->BuildSkip();
-        chainActive.SetTip(next);
-    }
-    BOOST_CHECK(pblocktemplate = CreateNewBlock(chainparams, scriptPubKey));
-    delete pblocktemplate;
-    // Delete the dummy blocks again.
-    while (chainActive.Tip()->nHeight > nHeight) {
-        CBlockIndex* del = chainActive.Tip();
-        chainActive.SetTip(del->pprev);
-        pcoinsTip->SetBestBlock(del->pprev->GetBlockHash());
-        delete del->phashBlock;
-        delete del;
-    }
->>>>>>> 9779e1e1
+    // // Delete the dummy blocks again.
+    // while (chainActive.Tip()->nHeight > nHeight) {
+    //     CBlockIndex* del = chainActive.Tip();
+    //     chainActive.SetTip(del->pprev);
+    //     pcoinsTip->SetBestBlock(del->pprev->GetBlockHash());
+    //     delete del->phashBlock;
+    //     delete del;
+    // }
 
     // non-final txs in mempool
     SetMockTime(chainActive.Tip()->GetMedianTimePast()+1);
@@ -310,37 +299,14 @@
     tx.vin[0].prevout.hash = txFirst[0]->GetHash(); // only 1 transaction
     tx.vin[0].prevout.n = 0;
     tx.vin[0].scriptSig = CScript() << OP_1;
-<<<<<<< HEAD
-    tx.vin[0].nSequence = 0;
-    tx.vout[0].nValue = 49000000000LL;
-=======
     tx.vin[0].nSequence = chainActive.Tip()->nHeight + 1; // txFirst[0] is the 2nd block
     prevheights[0] = baseheight + 1;
     tx.vout.resize(1);
-    tx.vout[0].nValue = 4900000000LL;
->>>>>>> 9779e1e1
+    tx.vout[0].nValue = 49000000000LL;
     tx.vout[0].scriptPubKey = CScript() << OP_1;
     tx.nLockTime = 0;
     hash = tx.GetHash();
-<<<<<<< HEAD
     mempool.addUnchecked(hash, entry.Fee(1000000000L).Time(GetTime()).SpendsCoinbase(true).FromTx(tx));
-    BOOST_CHECK(!CheckFinalTx(tx, LOCKTIME_MEDIAN_TIME_PAST));
-
-    // time locked
-    tx2.vin.resize(1);
-    tx2.vin[0].prevout.hash = txFirst[1]->GetHash();
-    tx2.vin[0].prevout.n = 0;
-    tx2.vin[0].scriptSig = CScript() << OP_1;
-    tx2.vin[0].nSequence = 0;
-    tx2.vout.resize(1);
-    tx2.vout[0].nValue = 49000000000LL;
-    tx2.vout[0].scriptPubKey = CScript() << OP_1;
-    tx2.nLockTime = chainActive.Tip()->GetMedianTimePast()+1;
-    hash = tx2.GetHash();
-    mempool.addUnchecked(hash, entry.Fee(1000000000L).Time(GetTime()).SpendsCoinbase(true).FromTx(tx2));
-    BOOST_CHECK(!CheckFinalTx(tx2, LOCKTIME_MEDIAN_TIME_PAST));
-=======
-    mempool.addUnchecked(hash, entry.Fee(100000000L).Time(GetTime()).SpendsCoinbase(true).FromTx(tx));
     BOOST_CHECK(CheckFinalTx(tx, flags)); // Locktime passes
     BOOST_CHECK(!TestSequenceLocks(tx, flags)); // Sequence locks fail
     BOOST_CHECK(SequenceLocks(tx, flags, &prevheights, CreateBlockIndex(chainActive.Tip()->nHeight + 2))); // Sequence locks pass on 2nd block
@@ -395,7 +361,6 @@
     BOOST_CHECK(TestSequenceLocks(tx, flags)); // Sequence locks pass
     tx.vin[0].nSequence = CTxIn::SEQUENCE_LOCKTIME_TYPE_FLAG | 1;
     BOOST_CHECK(!TestSequenceLocks(tx, flags)); // Sequence locks fail
->>>>>>> 9779e1e1
 
     BOOST_CHECK(pblocktemplate = CreateNewBlock(chainparams, scriptPubKey));
 
