<<<<<<< HEAD
// Copyright (c) 2011-2014 The Bitcoin developers
// Copyright (c) 2014-2015 The Dash developers
=======
// Copyright (c) 2011-2015 The Bitcoin Core developers
>>>>>>> 86755bc8
// Distributed under the MIT software license, see the accompanying
// file COPYING or http://www.opensource.org/licenses/mit-license.php.

#include "paymentserver.h"

#include "bitcoinunits.h"
#include "guiutil.h"
#include "optionsmodel.h"

#include "base58.h"
#include "chainparams.h"
#include "main.h" // For minRelayTxFee
#include "ui_interface.h"
#include "util.h"
#include "wallet/wallet.h"

#include <cstdlib>

#include <openssl/x509_vfy.h>

#include <QApplication>
#include <QByteArray>
#include <QDataStream>
#include <QDateTime>
#include <QDebug>
#include <QFile>
#include <QFileOpenEvent>
#include <QHash>
#include <QList>
#include <QLocalServer>
#include <QLocalSocket>
#include <QNetworkAccessManager>
#include <QNetworkProxy>
#include <QNetworkReply>
#include <QNetworkRequest>
#include <QSslCertificate>
#include <QSslError>
#include <QSslSocket>
#include <QStringList>
#include <QTextDocument>

#if QT_VERSION < 0x050000
#include <QUrl>
#else
#include <QUrlQuery>
#endif

const int BITCOIN_IPC_CONNECT_TIMEOUT = 1000; // milliseconds
const QString BITCOIN_IPC_PREFIX("dash:");
// BIP70 payment protocol messages
const char* BIP70_MESSAGE_PAYMENTACK = "PaymentACK";
const char* BIP70_MESSAGE_PAYMENTREQUEST = "PaymentRequest";
// BIP71 payment protocol media types
const char* BIP71_MIMETYPE_PAYMENT = "application/dash-payment";
const char* BIP71_MIMETYPE_PAYMENTACK = "application/dash-paymentack";
const char* BIP71_MIMETYPE_PAYMENTREQUEST = "application/dash-paymentrequest";
// BIP70 max payment request size in bytes (DoS protection)
const qint64 BIP70_MAX_PAYMENTREQUEST_SIZE = 50000;

X509_STORE* PaymentServer::certStore = NULL;
void PaymentServer::freeCertStore()
{
    if (PaymentServer::certStore != NULL)
    {
        X509_STORE_free(PaymentServer::certStore);
        PaymentServer::certStore = NULL;
    }
}

//
// Create a name that is unique for:
//  testnet / non-testnet
//  data directory
//
static QString ipcServerName()
{
    QString name("DashQt");

    // Append a simple hash of the datadir
    // Note that GetDataDir(true) returns a different path
    // for -testnet versus main net
    QString ddir(QString::fromStdString(GetDataDir(true).string()));
    name.append(QString::number(qHash(ddir)));

    return name;
}

//
// We store payment URIs and requests received before
// the main GUI window is up and ready to ask the user
// to send payment.

static QList<QString> savedPaymentRequests;

static void ReportInvalidCertificate(const QSslCertificate& cert)
{
#if QT_VERSION < 0x050000
    qDebug() << QString("%1: Payment server found an invalid certificate: ").arg(__func__) << cert.serialNumber() << cert.subjectInfo(QSslCertificate::CommonName) << cert.subjectInfo(QSslCertificate::OrganizationalUnitName);
#else
    qDebug() << QString("%1: Payment server found an invalid certificate: ").arg(__func__) << cert.serialNumber() << cert.subjectInfo(QSslCertificate::CommonName) << cert.subjectInfo(QSslCertificate::DistinguishedNameQualifier) << cert.subjectInfo(QSslCertificate::OrganizationalUnitName);
#endif
}

//
// Load OpenSSL's list of root certificate authorities
//
void PaymentServer::LoadRootCAs(X509_STORE* _store)
{
    if (PaymentServer::certStore == NULL)
        atexit(PaymentServer::freeCertStore);
    else
        freeCertStore();

    // Unit tests mostly use this, to pass in fake root CAs:
    if (_store)
    {
        PaymentServer::certStore = _store;
        return;
    }

    // Normal execution, use either -rootcertificates or system certs:
    PaymentServer::certStore = X509_STORE_new();

    // Note: use "-system-" default here so that users can pass -rootcertificates=""
    // and get 'I don't like X.509 certificates, don't trust anybody' behavior:
    QString certFile = QString::fromStdString(GetArg("-rootcertificates", "-system-"));

    // Empty store
    if (certFile.isEmpty()) {
        qDebug() << QString("PaymentServer::%1: Payment request authentication via X.509 certificates disabled.").arg(__func__);
        return;
    }

    QList<QSslCertificate> certList;

    if (certFile != "-system-") {
            qDebug() << QString("PaymentServer::%1: Using \"%2\" as trusted root certificate.").arg(__func__).arg(certFile);

        certList = QSslCertificate::fromPath(certFile);
        // Use those certificates when fetching payment requests, too:
        QSslSocket::setDefaultCaCertificates(certList);
    } else
        certList = QSslSocket::systemCaCertificates();

    int nRootCerts = 0;
    const QDateTime currentTime = QDateTime::currentDateTime();

    Q_FOREACH (const QSslCertificate& cert, certList) {
        // Don't log NULL certificates
        if (cert.isNull())
            continue;

        // Not yet active/valid, or expired certificate
        if (currentTime < cert.effectiveDate() || currentTime > cert.expiryDate()) {
            ReportInvalidCertificate(cert);
            continue;
        }

#if QT_VERSION >= 0x050000
        // Blacklisted certificate
        if (cert.isBlacklisted()) {
            ReportInvalidCertificate(cert);
            continue;
        }
#endif
        QByteArray certData = cert.toDer();
        const unsigned char *data = (const unsigned char *)certData.data();

        X509* x509 = d2i_X509(0, &data, certData.size());
        if (x509 && X509_STORE_add_cert(PaymentServer::certStore, x509))
        {
            // Note: X509_STORE_free will free the X509* objects when
            // the PaymentServer is destroyed
            ++nRootCerts;
        }
        else
        {
            ReportInvalidCertificate(cert);
            continue;
        }
    }
    qWarning() << "PaymentServer::LoadRootCAs: Loaded " << nRootCerts << " root certificates";

    // Project for another day:
    // Fetch certificate revocation lists, and add them to certStore.
    // Issues to consider:
    //   performance (start a thread to fetch in background?)
    //   privacy (fetch through tor/proxy so IP address isn't revealed)
    //   would it be easier to just use a compiled-in blacklist?
    //    or use Qt's blacklist?
    //   "certificate stapling" with server-side caching is more efficient
}

//
// Sending to the server is done synchronously, at startup.
// If the server isn't already running, startup continues,
// and the items in savedPaymentRequest will be handled
// when uiReady() is called.
//
// Warning: ipcSendCommandLine() is called early in init,
// so don't use "Q_EMIT message()", but "QMessageBox::"!
//
void PaymentServer::ipcParseCommandLine(int argc, char* argv[])
{
    for (int i = 1; i < argc; i++)
    {
        QString arg(argv[i]);
        if (arg.startsWith("-"))
            continue;

        // If the dash: URI contains a payment request, we are not able to detect the
        // network as that would require fetching and parsing the payment request.
        // That means clicking such an URI which contains a testnet payment request
        // will start a mainnet instance and throw a "wrong network" error.
        if (arg.startsWith(BITCOIN_IPC_PREFIX, Qt::CaseInsensitive)) // dash: URI
        {
            savedPaymentRequests.append(arg);

            SendCoinsRecipient r;
            if (GUIUtil::parseBitcoinURI(arg, &r) && !r.address.isEmpty())
            {
                CBitcoinAddress address(r.address.toStdString());

                if (address.IsValid(Params(CBaseChainParams::MAIN)))
                {
                    SelectParams(CBaseChainParams::MAIN);
                }
                else if (address.IsValid(Params(CBaseChainParams::TESTNET)))
                {
                    SelectParams(CBaseChainParams::TESTNET);
                }
            }
        }
        else if (QFile::exists(arg)) // Filename
        {
            savedPaymentRequests.append(arg);

            PaymentRequestPlus request;
            if (readPaymentRequestFromFile(arg, request))
            {
                if (request.getDetails().network() == "main")
                {
                    SelectParams(CBaseChainParams::MAIN);
                }
                else if (request.getDetails().network() == "test")
                {
                    SelectParams(CBaseChainParams::TESTNET);
                }
            }
        }
        else
        {
            // Printing to debug.log is about the best we can do here, the
            // GUI hasn't started yet so we can't pop up a message box.
            qWarning() << "PaymentServer::ipcSendCommandLine: Payment request file does not exist: " << arg;
        }
    }
}

//
// Sending to the server is done synchronously, at startup.
// If the server isn't already running, startup continues,
// and the items in savedPaymentRequest will be handled
// when uiReady() is called.
//
bool PaymentServer::ipcSendCommandLine()
{
    bool fResult = false;
    Q_FOREACH (const QString& r, savedPaymentRequests)
    {
        QLocalSocket* socket = new QLocalSocket();
        socket->connectToServer(ipcServerName(), QIODevice::WriteOnly);
        if (!socket->waitForConnected(BITCOIN_IPC_CONNECT_TIMEOUT))
        {
            delete socket;
            socket = NULL;
            return false;
        }

        QByteArray block;
        QDataStream out(&block, QIODevice::WriteOnly);
        out.setVersion(QDataStream::Qt_4_0);
        out << r;
        out.device()->seek(0);

        socket->write(block);
        socket->flush();
        socket->waitForBytesWritten(BITCOIN_IPC_CONNECT_TIMEOUT);
        socket->disconnectFromServer();

        delete socket;
        socket = NULL;
        fResult = true;
    }

    return fResult;
}

PaymentServer::PaymentServer(QObject* parent, bool startLocalServer) :
    QObject(parent),
    saveURIs(true),
    uriServer(0),
    netManager(0),
    optionsModel(0)
{
    // Verify that the version of the library that we linked against is
    // compatible with the version of the headers we compiled against.
    GOOGLE_PROTOBUF_VERIFY_VERSION;

    // Install global event filter to catch QFileOpenEvents
<<<<<<< HEAD
    // on Mac: sent when you click dash: links
    // other OSes: helpful when dealing with payment request files (in the future)
=======
    // on Mac: sent when you click bitcoin: links
    // other OSes: helpful when dealing with payment request files
>>>>>>> 86755bc8
    if (parent)
        parent->installEventFilter(this);

    QString name = ipcServerName();

    // Clean up old socket leftover from a crash:
    QLocalServer::removeServer(name);

    if (startLocalServer)
    {
        uriServer = new QLocalServer(this);

        if (!uriServer->listen(name)) {
            // constructor is called early in init, so don't use "Q_EMIT message()" here
            QMessageBox::critical(0, tr("Payment request error"),
                tr("Cannot start dash: click-to-pay handler"));
        }
        else {
            connect(uriServer, SIGNAL(newConnection()), this, SLOT(handleURIConnection()));
            connect(this, SIGNAL(receivedPaymentACK(QString)), this, SLOT(handlePaymentACK(QString)));
        }
    }
}

PaymentServer::~PaymentServer()
{
    google::protobuf::ShutdownProtobufLibrary();
}

//
<<<<<<< HEAD
// OSX-specific way of handling dash: URIs and
// PaymentRequest mime types
//
bool PaymentServer::eventFilter(QObject *object, QEvent *event)
{
    // clicking on dash: URIs creates FileOpen events on the Mac
    if (event->type() == QEvent::FileOpen)
    {
=======
// OSX-specific way of handling bitcoin: URIs and PaymentRequest mime types.
// Also used by paymentservertests.cpp and when opening a payment request file
// via "Open URI..." menu entry.
//
bool PaymentServer::eventFilter(QObject *object, QEvent *event)
{
    if (event->type() == QEvent::FileOpen) {
>>>>>>> 86755bc8
        QFileOpenEvent *fileEvent = static_cast<QFileOpenEvent*>(event);
        if (!fileEvent->file().isEmpty())
            handleURIOrFile(fileEvent->file());
        else if (!fileEvent->url().isEmpty())
            handleURIOrFile(fileEvent->url().toString());

        return true;
    }

    return QObject::eventFilter(object, event);
}

void PaymentServer::initNetManager()
{
    if (!optionsModel)
        return;
    if (netManager != NULL)
        delete netManager;

    // netManager is used to fetch paymentrequests given in dash: URIs
    netManager = new QNetworkAccessManager(this);

    QNetworkProxy proxy;

    // Query active SOCKS5 proxy
    if (optionsModel->getProxySettings(proxy)) {
        netManager->setProxy(proxy);

        qDebug() << "PaymentServer::initNetManager: Using SOCKS5 proxy" << proxy.hostName() << ":" << proxy.port();
    }
    else
        qDebug() << "PaymentServer::initNetManager: No active proxy server found.";

    connect(netManager, SIGNAL(finished(QNetworkReply*)),
            this, SLOT(netRequestFinished(QNetworkReply*)));
    connect(netManager, SIGNAL(sslErrors(QNetworkReply*, const QList<QSslError> &)),
            this, SLOT(reportSslErrors(QNetworkReply*, const QList<QSslError> &)));
}

void PaymentServer::uiReady()
{
    initNetManager();

    saveURIs = false;
    Q_FOREACH (const QString& s, savedPaymentRequests)
    {
        handleURIOrFile(s);
    }
    savedPaymentRequests.clear();
}

void PaymentServer::handleURIOrFile(const QString& s)
{
    if (saveURIs)
    {
        savedPaymentRequests.append(s);
        return;
    }

    if (s.startsWith(BITCOIN_IPC_PREFIX, Qt::CaseInsensitive)) // dash: URI
    {
#if QT_VERSION < 0x050000
        QUrl uri(s);
#else
        QUrlQuery uri((QUrl(s)));
#endif
        if (uri.hasQueryItem("r")) // payment request URI
        {
            QByteArray temp;
            temp.append(uri.queryItemValue("r"));
            QString decoded = QUrl::fromPercentEncoding(temp);
            QUrl fetchUrl(decoded, QUrl::StrictMode);

            if (fetchUrl.isValid())
            {
                qDebug() << "PaymentServer::handleURIOrFile: fetchRequest(" << fetchUrl << ")";
                fetchRequest(fetchUrl);
            }
            else
            {
                qWarning() << "PaymentServer::handleURIOrFile: Invalid URL: " << fetchUrl;
                Q_EMIT message(tr("URI handling"),
                    tr("Payment request fetch URL is invalid: %1").arg(fetchUrl.toString()),
                    CClientUIInterface::ICON_WARNING);
            }

            return;
        }
        else // normal URI
        {
            SendCoinsRecipient recipient;
            if (GUIUtil::parseBitcoinURI(s, &recipient))
            {
                CBitcoinAddress address(recipient.address.toStdString());
                if (!address.IsValid()) {
                    Q_EMIT message(tr("URI handling"), tr("Invalid payment address %1").arg(recipient.address),
                        CClientUIInterface::MSG_ERROR);
                }
                else
                    Q_EMIT receivedPaymentRequest(recipient);
            }
            else
<<<<<<< HEAD
                emit message(tr("URI handling"),
                    tr("URI cannot be parsed! This can be caused by an invalid Dash address or malformed URI parameters."),
=======
                Q_EMIT message(tr("URI handling"),
                    tr("URI cannot be parsed! This can be caused by an invalid Bitcoin address or malformed URI parameters."),
>>>>>>> 86755bc8
                    CClientUIInterface::ICON_WARNING);

            return;
        }
    }

    if (QFile::exists(s)) // payment request file
    {
        PaymentRequestPlus request;
        SendCoinsRecipient recipient;
        if (!readPaymentRequestFromFile(s, request))
        {
            Q_EMIT message(tr("Payment request file handling"),
                tr("Payment request file cannot be read! This can be caused by an invalid payment request file."),
                CClientUIInterface::ICON_WARNING);
        }
        else if (processPaymentRequest(request, recipient))
            Q_EMIT receivedPaymentRequest(recipient);

        return;
    }
}

void PaymentServer::handleURIConnection()
{
    QLocalSocket *clientConnection = uriServer->nextPendingConnection();

    while (clientConnection->bytesAvailable() < (int)sizeof(quint32))
        clientConnection->waitForReadyRead();

    connect(clientConnection, SIGNAL(disconnected()),
            clientConnection, SLOT(deleteLater()));

    QDataStream in(clientConnection);
    in.setVersion(QDataStream::Qt_4_0);
    if (clientConnection->bytesAvailable() < (int)sizeof(quint16)) {
        return;
    }
    QString msg;
    in >> msg;

    handleURIOrFile(msg);
}

//
// Warning: readPaymentRequestFromFile() is used in ipcSendCommandLine()
// so don't use "Q_EMIT message()", but "QMessageBox::"!
//
bool PaymentServer::readPaymentRequestFromFile(const QString& filename, PaymentRequestPlus& request)
{
    QFile f(filename);
    if (!f.open(QIODevice::ReadOnly)) {
        qWarning() << QString("PaymentServer::%1: Failed to open %2").arg(__func__).arg(filename);
        return false;
    }

    // BIP70 DoS protection
    if (!verifySize(f.size())) {
        return false;
    }

    QByteArray data = f.readAll();

    return request.parse(data);
}

bool PaymentServer::processPaymentRequest(const PaymentRequestPlus& request, SendCoinsRecipient& recipient)
{
    if (!optionsModel)
        return false;

    if (request.IsInitialized()) {
        // Payment request network matches client network?
        if (!verifyNetwork(request.getDetails())) {
            Q_EMIT message(tr("Payment request rejected"), tr("Payment request network doesn't match client network."),
                CClientUIInterface::MSG_ERROR);

            return false;
        }

        // Make sure any payment requests involved are still valid.
        // This is re-checked just before sending coins in WalletModel::sendCoins().
        if (verifyExpired(request.getDetails())) {
            Q_EMIT message(tr("Payment request rejected"), tr("Payment request expired."),
                CClientUIInterface::MSG_ERROR);

            return false;
        }
    } else {
        Q_EMIT message(tr("Payment request error"), tr("Payment request is not initialized."),
            CClientUIInterface::MSG_ERROR);

        return false;
    }

    recipient.paymentRequest = request;
    recipient.message = GUIUtil::HtmlEscape(request.getDetails().memo());

    request.getMerchant(PaymentServer::certStore, recipient.authenticatedMerchant);

    QList<std::pair<CScript, CAmount> > sendingTos = request.getPayTo();
    QStringList addresses;

    Q_FOREACH(const PAIRTYPE(CScript, CAmount)& sendingTo, sendingTos) {
        // Extract and check destination addresses
        CTxDestination dest;
        if (ExtractDestination(sendingTo.first, dest)) {
            // Append destination address
            addresses.append(QString::fromStdString(CBitcoinAddress(dest).ToString()));
        }
        else if (!recipient.authenticatedMerchant.isEmpty()) {
<<<<<<< HEAD
            // Insecure payments to custom dash addresses are not supported
            // (there is no good way to tell the user where they are paying in a way
            // they'd have a chance of understanding).
            emit message(tr("Payment request rejected"),
=======
            // Unauthenticated payment requests to custom bitcoin addresses are not supported
            // (there is no good way to tell the user where they are paying in a way they'd
            // have a chance of understanding).
            Q_EMIT message(tr("Payment request rejected"),
>>>>>>> 86755bc8
                tr("Unverified payment requests to custom payment scripts are unsupported."),
                CClientUIInterface::MSG_ERROR);
            return false;
        }

        // Bitcoin amounts are stored as (optional) uint64 in the protobuf messages (see paymentrequest.proto),
        // but CAmount is defined as int64_t. Because of that we need to verify that amounts are in a valid range
        // and no overflow has happened.
        if (!verifyAmount(sendingTo.second)) {
            Q_EMIT message(tr("Payment request rejected"), tr("Invalid payment request."), CClientUIInterface::MSG_ERROR);
            return false;
        }

        // Extract and check amounts
        CTxOut txOut(sendingTo.second, sendingTo.first);
        if (txOut.IsDust(::minRelayTxFee)) {
            Q_EMIT message(tr("Payment request error"), tr("Requested payment amount of %1 is too small (considered dust).")
                .arg(BitcoinUnits::formatWithUnit(optionsModel->getDisplayUnit(), sendingTo.second)),
                CClientUIInterface::MSG_ERROR);

            return false;
        }

        recipient.amount += sendingTo.second;
        // Also verify that the final amount is still in a valid range after adding additional amounts.
        if (!verifyAmount(recipient.amount)) {
            Q_EMIT message(tr("Payment request rejected"), tr("Invalid payment request."), CClientUIInterface::MSG_ERROR);
            return false;
        }
    }
    // Store addresses and format them to fit nicely into the GUI
    recipient.address = addresses.join("<br />");

    if (!recipient.authenticatedMerchant.isEmpty()) {
        qDebug() << "PaymentServer::processPaymentRequest: Secure payment request from " << recipient.authenticatedMerchant;
    }
    else {
        qDebug() << "PaymentServer::processPaymentRequest: Insecure payment request to " << addresses.join(", ");
    }

    return true;
}

void PaymentServer::fetchRequest(const QUrl& url)
{
    QNetworkRequest netRequest;
    netRequest.setAttribute(QNetworkRequest::User, BIP70_MESSAGE_PAYMENTREQUEST);
    netRequest.setUrl(url);
    netRequest.setRawHeader("User-Agent", CLIENT_NAME.c_str());
    netRequest.setRawHeader("Accept", BIP71_MIMETYPE_PAYMENTREQUEST);
    netManager->get(netRequest);
}

void PaymentServer::fetchPaymentACK(CWallet* wallet, SendCoinsRecipient recipient, QByteArray transaction)
{
    const payments::PaymentDetails& details = recipient.paymentRequest.getDetails();
    if (!details.has_payment_url())
        return;

    QNetworkRequest netRequest;
    netRequest.setAttribute(QNetworkRequest::User, BIP70_MESSAGE_PAYMENTACK);
    netRequest.setUrl(QString::fromStdString(details.payment_url()));
    netRequest.setHeader(QNetworkRequest::ContentTypeHeader, BIP71_MIMETYPE_PAYMENT);
    netRequest.setRawHeader("User-Agent", CLIENT_NAME.c_str());
    netRequest.setRawHeader("Accept", BIP71_MIMETYPE_PAYMENTACK);

    payments::Payment payment;
    payment.set_merchant_data(details.merchant_data());
    payment.add_transactions(transaction.data(), transaction.size());

    // Create a new refund address, or re-use:
    QString account = tr("Refund from %1").arg(recipient.authenticatedMerchant);
    std::string strAccount = account.toStdString();
    std::set<CTxDestination> refundAddresses = wallet->GetAccountAddresses(strAccount);
    if (!refundAddresses.empty()) {
        CScript s = GetScriptForDestination(*refundAddresses.begin());
        payments::Output* refund_to = payment.add_refund_to();
        refund_to->set_script(&s[0], s.size());
    }
    else {
        CPubKey newKey;
        if (wallet->GetKeyFromPool(newKey)) {
            CKeyID keyID = newKey.GetID();
            wallet->SetAddressBook(keyID, strAccount, "refund");

            CScript s = GetScriptForDestination(keyID);
            payments::Output* refund_to = payment.add_refund_to();
            refund_to->set_script(&s[0], s.size());
        }
        else {
            // This should never happen, because sending coins should have
            // just unlocked the wallet and refilled the keypool.
            qWarning() << "PaymentServer::fetchPaymentACK: Error getting refund key, refund_to not set";
        }
    }

    int length = payment.ByteSize();
    netRequest.setHeader(QNetworkRequest::ContentLengthHeader, length);
    QByteArray serData(length, '\0');
    if (payment.SerializeToArray(serData.data(), length)) {
        netManager->post(netRequest, serData);
    }
    else {
        // This should never happen, either.
        qWarning() << "PaymentServer::fetchPaymentACK: Error serializing payment message";
    }
}

void PaymentServer::netRequestFinished(QNetworkReply* reply)
{
    reply->deleteLater();

    // BIP70 DoS protection
<<<<<<< HEAD
    if (reply->size() > BIP70_MAX_PAYMENTREQUEST_SIZE) {
        QString msg = tr("Payment request %1 is too large (%2 bytes, allowed %3 bytes).")
            .arg(reply->request().url().toString())
            .arg(reply->size())
            .arg(BIP70_MAX_PAYMENTREQUEST_SIZE);

        qWarning() << QString("PaymentServer::%1:").arg(__func__) << msg;
        emit message(tr("Payment request DoS protection"), msg, CClientUIInterface::MSG_ERROR);
=======
    if (!verifySize(reply->size())) {
        Q_EMIT message(tr("Payment request rejected"),
            tr("Payment request %1 is too large (%2 bytes, allowed %3 bytes).")
                .arg(reply->request().url().toString())
                .arg(reply->size())
                .arg(BIP70_MAX_PAYMENTREQUEST_SIZE),
            CClientUIInterface::MSG_ERROR);
>>>>>>> 86755bc8
        return;
    }

    if (reply->error() != QNetworkReply::NoError) {
        QString msg = tr("Error communicating with %1: %2")
            .arg(reply->request().url().toString())
            .arg(reply->errorString());

        qWarning() << "PaymentServer::netRequestFinished: " << msg;
        Q_EMIT message(tr("Payment request error"), msg, CClientUIInterface::MSG_ERROR);
        return;
    }

    QByteArray data = reply->readAll();

    QString requestType = reply->request().attribute(QNetworkRequest::User).toString();
    if (requestType == BIP70_MESSAGE_PAYMENTREQUEST)
    {
        PaymentRequestPlus request;
        SendCoinsRecipient recipient;
        if (!request.parse(data))
        {
            qWarning() << "PaymentServer::netRequestFinished: Error parsing payment request";
            Q_EMIT message(tr("Payment request error"),
                tr("Payment request cannot be parsed!"),
                CClientUIInterface::MSG_ERROR);
        }
        else if (processPaymentRequest(request, recipient))
            Q_EMIT receivedPaymentRequest(recipient);

        return;
    }
    else if (requestType == BIP70_MESSAGE_PAYMENTACK)
    {
        payments::PaymentACK paymentACK;
        if (!paymentACK.ParseFromArray(data.data(), data.size()))
        {
            QString msg = tr("Bad response from server %1")
                .arg(reply->request().url().toString());

            qWarning() << "PaymentServer::netRequestFinished: " << msg;
            Q_EMIT message(tr("Payment request error"), msg, CClientUIInterface::MSG_ERROR);
        }
        else
        {
            Q_EMIT receivedPaymentACK(GUIUtil::HtmlEscape(paymentACK.memo()));
        }
    }
}

void PaymentServer::reportSslErrors(QNetworkReply* reply, const QList<QSslError> &errs)
{
    Q_UNUSED(reply);

    QString errString;
    Q_FOREACH (const QSslError& err, errs) {
        qWarning() << "PaymentServer::reportSslErrors: " << err;
        errString += err.errorString() + "\n";
    }
    Q_EMIT message(tr("Network request error"), errString, CClientUIInterface::MSG_ERROR);
}

void PaymentServer::setOptionsModel(OptionsModel *optionsModel)
{
    this->optionsModel = optionsModel;
}

void PaymentServer::handlePaymentACK(const QString& paymentACKMsg)
{
    // currently we don't further process or store the paymentACK message
<<<<<<< HEAD
    emit message(tr("Payment acknowledged"), paymentACKMsg, CClientUIInterface::ICON_INFORMATION | CClientUIInterface::MODAL);
=======
    Q_EMIT message(tr("Payment acknowledged"), paymentACKMsg, CClientUIInterface::ICON_INFORMATION | CClientUIInterface::MODAL);
}

bool PaymentServer::verifyNetwork(const payments::PaymentDetails& requestDetails)
{
    bool fVerified = requestDetails.network() == Params().NetworkIDString();
    if (!fVerified) {
        qWarning() << QString("PaymentServer::%1: Payment request network \"%2\" doesn't match client network \"%3\".")
            .arg(__func__)
            .arg(QString::fromStdString(requestDetails.network()))
            .arg(QString::fromStdString(Params().NetworkIDString()));
    }
    return fVerified;
}

bool PaymentServer::verifyExpired(const payments::PaymentDetails& requestDetails)
{
    bool fVerified = (requestDetails.has_expires() && (int64_t)requestDetails.expires() < GetTime());
    if (fVerified) {
        const QString requestExpires = QString::fromStdString(DateTimeStrFormat("%Y-%m-%d %H:%M:%S", (int64_t)requestDetails.expires()));
        qWarning() << QString("PaymentServer::%1: Payment request expired \"%2\".")
            .arg(__func__)
            .arg(requestExpires);
    }
    return fVerified;
}

bool PaymentServer::verifySize(qint64 requestSize)
{
    bool fVerified = (requestSize <= BIP70_MAX_PAYMENTREQUEST_SIZE);
    if (!fVerified) {
        qWarning() << QString("PaymentServer::%1: Payment request too large (%2 bytes, allowed %3 bytes).")
            .arg(__func__)
            .arg(requestSize)
            .arg(BIP70_MAX_PAYMENTREQUEST_SIZE);
    }
    return fVerified;
}

bool PaymentServer::verifyAmount(const CAmount& requestAmount)
{
    bool fVerified = MoneyRange(requestAmount);
    if (!fVerified) {
        qWarning() << QString("PaymentServer::%1: Payment request amount out of allowed range (%2, allowed 0 - %3).")
            .arg(__func__)
            .arg(requestAmount)
            .arg(MAX_MONEY);
    }
    return fVerified;
>>>>>>> 86755bc8
}<|MERGE_RESOLUTION|>--- conflicted
+++ resolved
@@ -1,9 +1,5 @@
-<<<<<<< HEAD
-// Copyright (c) 2011-2014 The Bitcoin developers
-// Copyright (c) 2014-2015 The Dash developers
-=======
 // Copyright (c) 2011-2015 The Bitcoin Core developers
->>>>>>> 86755bc8
+// Copyright (c) 2014-2016 The Dash Core Core developers
 // Distributed under the MIT software license, see the accompanying
 // file COPYING or http://www.opensource.org/licenses/mit-license.php.
 
@@ -314,13 +310,8 @@
     GOOGLE_PROTOBUF_VERIFY_VERSION;
 
     // Install global event filter to catch QFileOpenEvents
-<<<<<<< HEAD
     // on Mac: sent when you click dash: links
-    // other OSes: helpful when dealing with payment request files (in the future)
-=======
-    // on Mac: sent when you click bitcoin: links
     // other OSes: helpful when dealing with payment request files
->>>>>>> 86755bc8
     if (parent)
         parent->installEventFilter(this);
 
@@ -351,24 +342,13 @@
 }
 
 //
-<<<<<<< HEAD
-// OSX-specific way of handling dash: URIs and
-// PaymentRequest mime types
-//
-bool PaymentServer::eventFilter(QObject *object, QEvent *event)
-{
-    // clicking on dash: URIs creates FileOpen events on the Mac
-    if (event->type() == QEvent::FileOpen)
-    {
-=======
-// OSX-specific way of handling bitcoin: URIs and PaymentRequest mime types.
+// OSX-specific way of handling dash: URIs and PaymentRequest mime types.
 // Also used by paymentservertests.cpp and when opening a payment request file
 // via "Open URI..." menu entry.
 //
 bool PaymentServer::eventFilter(QObject *object, QEvent *event)
 {
     if (event->type() == QEvent::FileOpen) {
->>>>>>> 86755bc8
         QFileOpenEvent *fileEvent = static_cast<QFileOpenEvent*>(event);
         if (!fileEvent->file().isEmpty())
             handleURIOrFile(fileEvent->file());
@@ -471,13 +451,8 @@
                     Q_EMIT receivedPaymentRequest(recipient);
             }
             else
-<<<<<<< HEAD
-                emit message(tr("URI handling"),
+                Q_EMIT message(tr("URI handling"),
                     tr("URI cannot be parsed! This can be caused by an invalid Dash address or malformed URI parameters."),
-=======
-                Q_EMIT message(tr("URI handling"),
-                    tr("URI cannot be parsed! This can be caused by an invalid Bitcoin address or malformed URI parameters."),
->>>>>>> 86755bc8
                     CClientUIInterface::ICON_WARNING);
 
             return;
@@ -589,23 +564,16 @@
             addresses.append(QString::fromStdString(CBitcoinAddress(dest).ToString()));
         }
         else if (!recipient.authenticatedMerchant.isEmpty()) {
-<<<<<<< HEAD
-            // Insecure payments to custom dash addresses are not supported
-            // (there is no good way to tell the user where they are paying in a way
-            // they'd have a chance of understanding).
-            emit message(tr("Payment request rejected"),
-=======
-            // Unauthenticated payment requests to custom bitcoin addresses are not supported
+            // Unauthenticated payment requests to custom dash addresses are not supported
             // (there is no good way to tell the user where they are paying in a way they'd
             // have a chance of understanding).
             Q_EMIT message(tr("Payment request rejected"),
->>>>>>> 86755bc8
                 tr("Unverified payment requests to custom payment scripts are unsupported."),
                 CClientUIInterface::MSG_ERROR);
             return false;
         }
 
-        // Bitcoin amounts are stored as (optional) uint64 in the protobuf messages (see paymentrequest.proto),
+        // Dash amounts are stored as (optional) uint64 in the protobuf messages (see paymentrequest.proto),
         // but CAmount is defined as int64_t. Because of that we need to verify that amounts are in a valid range
         // and no overflow has happened.
         if (!verifyAmount(sendingTo.second)) {
@@ -713,16 +681,6 @@
     reply->deleteLater();
 
     // BIP70 DoS protection
-<<<<<<< HEAD
-    if (reply->size() > BIP70_MAX_PAYMENTREQUEST_SIZE) {
-        QString msg = tr("Payment request %1 is too large (%2 bytes, allowed %3 bytes).")
-            .arg(reply->request().url().toString())
-            .arg(reply->size())
-            .arg(BIP70_MAX_PAYMENTREQUEST_SIZE);
-
-        qWarning() << QString("PaymentServer::%1:").arg(__func__) << msg;
-        emit message(tr("Payment request DoS protection"), msg, CClientUIInterface::MSG_ERROR);
-=======
     if (!verifySize(reply->size())) {
         Q_EMIT message(tr("Payment request rejected"),
             tr("Payment request %1 is too large (%2 bytes, allowed %3 bytes).")
@@ -730,7 +688,6 @@
                 .arg(reply->size())
                 .arg(BIP70_MAX_PAYMENTREQUEST_SIZE),
             CClientUIInterface::MSG_ERROR);
->>>>>>> 86755bc8
         return;
     }
 
@@ -801,9 +758,6 @@
 void PaymentServer::handlePaymentACK(const QString& paymentACKMsg)
 {
     // currently we don't further process or store the paymentACK message
-<<<<<<< HEAD
-    emit message(tr("Payment acknowledged"), paymentACKMsg, CClientUIInterface::ICON_INFORMATION | CClientUIInterface::MODAL);
-=======
     Q_EMIT message(tr("Payment acknowledged"), paymentACKMsg, CClientUIInterface::ICON_INFORMATION | CClientUIInterface::MODAL);
 }
 
@@ -853,5 +807,4 @@
             .arg(MAX_MONEY);
     }
     return fVerified;
->>>>>>> 86755bc8
 }