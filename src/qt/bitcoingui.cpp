<<<<<<< HEAD
// Copyright (c) 2011-2014 The Bitcoin developers
// Copyright (c) 2014-2015 The Dash developers
// Distributed under the MIT/X11 software license, see the accompanying
=======
// Copyright (c) 2011-2015 The Bitcoin Core developers
// Distributed under the MIT software license, see the accompanying
>>>>>>> 86755bc8
// file COPYING or http://www.opensource.org/licenses/mit-license.php.

#include "bitcoingui.h"

#include "bitcoinunits.h"
#include "clientmodel.h"
#include "guiconstants.h"
#include "guiutil.h"
#include "networkstyle.h"
#include "notificator.h"
#include "openuridialog.h"
#include "optionsdialog.h"
#include "optionsmodel.h"
#include "platformstyle.h"
#include "rpcconsole.h"
#include "utilitydialog.h"

#ifdef ENABLE_WALLET
#include "walletframe.h"
#include "walletmodel.h"
#endif // ENABLE_WALLET

#ifdef Q_OS_MAC
#include "macdockiconhandler.h"
#endif

#include "init.h"
#include "ui_interface.h"
#include "util.h"
#include "masternode-sync.h"

#include <iostream>

#include <QAction>
#include <QApplication>
#include <QDateTime>
#include <QDesktopWidget>
#include <QDragEnterEvent>
#include <QListWidget>
#include <QMenuBar>
#include <QMessageBox>
#include <QMimeData>
#include <QProgressBar>
#include <QProgressDialog>
#include <QSettings>
#include <QShortcut>
#include <QStackedWidget>
#include <QStatusBar>
#include <QStyle>
#include <QTimer>
#include <QToolBar>
#include <QVBoxLayout>

#if QT_VERSION < 0x050000
#include <QTextDocument>
#include <QUrl>
#else
#include <QUrlQuery>
#endif

const std::string BitcoinGUI::DEFAULT_UIPLATFORM =
#if defined(Q_OS_MAC)
        "macosx"
#elif defined(Q_OS_WIN)
        "windows"
#else
        "other"
#endif
        ;

const QString BitcoinGUI::DEFAULT_WALLET = "~Default";

BitcoinGUI::BitcoinGUI(const PlatformStyle *platformStyle, const NetworkStyle *networkStyle, QWidget *parent) :
    QMainWindow(parent),
    clientModel(0),
    walletFrame(0),
    unitDisplayControl(0),
    labelEncryptionIcon(0),
    labelConnectionsIcon(0),
    labelBlocksIcon(0),
    progressBarLabel(0),
    progressBar(0),
    progressDialog(0),
    appMenuBar(0),
    overviewAction(0),
    historyAction(0),
    quitAction(0),
    sendCoinsAction(0),
    sendCoinsMenuAction(0),
    usedSendingAddressesAction(0),
    usedReceivingAddressesAction(0),
    signMessageAction(0),
    verifyMessageAction(0),
    aboutAction(0),
    receiveCoinsAction(0),
    receiveCoinsMenuAction(0),
    optionsAction(0),
    toggleHideAction(0),
    encryptWalletAction(0),
    backupWalletAction(0),
    changePassphraseAction(0),
    aboutQtAction(0),
    openRPCConsoleAction(0),
    openAction(0),
    showHelpMessageAction(0),
    trayIcon(0),
    trayIconMenu(0),
    notificator(0),
    rpcConsole(0),
    helpMessageDialog(0),
    prevBlocks(0),
    spinnerFrame(0),
    platformStyle(platformStyle)
{
    /* Open CSS when configured */
    this->setStyleSheet(GUIUtil::loadStyleSheet());

    GUIUtil::restoreWindowGeometry("nWindow", QSize(850, 550), this);

    QString windowTitle = tr("Dash Core") + " - ";
#ifdef ENABLE_WALLET
    /* if compiled with wallet support, -disablewallet can still disable the wallet */
    enableWallet = !GetBoolArg("-disablewallet", false);
#else
    enableWallet = false;
#endif // ENABLE_WALLET
    if(enableWallet)
    {
        windowTitle += tr("Wallet");
    } else {
        windowTitle += tr("Node");
    }
    QString userWindowTitle = QString::fromStdString(GetArg("-windowtitle", ""));
    if(!userWindowTitle.isEmpty()) windowTitle += " - " + userWindowTitle;
    windowTitle += " " + networkStyle->getTitleAddText();
#ifndef Q_OS_MAC
    QApplication::setWindowIcon(networkStyle->getTrayAndWindowIcon());
    setWindowIcon(networkStyle->getTrayAndWindowIcon());
#else
    MacDockIconHandler::instance()->setIcon(networkStyle->getAppIcon());
#endif
    setWindowTitle(windowTitle);

#if defined(Q_OS_MAC) && QT_VERSION < 0x050000
    // This property is not implemented in Qt 5. Setting it has no effect.
    // A replacement API (QtMacUnifiedToolBar) is available in QtMacExtras.
    setUnifiedTitleAndToolBarOnMac(true);
#endif

    rpcConsole = new RPCConsole(platformStyle, 0);
    helpMessageDialog = new HelpMessageDialog(this, false);
#ifdef ENABLE_WALLET
    if(enableWallet)
    {
<<<<<<< HEAD
        /** Create wallet frame*/
        walletFrame = new WalletFrame(this);
=======
        /** Create wallet frame and make it the central widget */
        walletFrame = new WalletFrame(platformStyle, this);
        setCentralWidget(walletFrame);
>>>>>>> 86755bc8
    } else
#endif // ENABLE_WALLET
    {
        /* When compiled without wallet or -disablewallet is provided,
         * the central widget is the rpc console.
         */
        setCentralWidget(rpcConsole);
    }

    // Accept D&D of URIs
    setAcceptDrops(true);

    // Create actions for the toolbar, menu bar and tray/dock icon
    // Needs walletFrame to be initialized
    createActions();

    // Create application menu bar
    createMenuBar();

    // Create the toolbars
    createToolBars();

    // Create system tray icon and notification
    createTrayIcon(networkStyle);

    // Create status bar
    statusBar();

    // Disable size grip because it looks ugly and nobody needs it
    statusBar()->setSizeGripEnabled(false);

    // Status bar notification icons
    QFrame *frameBlocks = new QFrame();
    frameBlocks->setContentsMargins(0,0,0,0);
    frameBlocks->setSizePolicy(QSizePolicy::Fixed, QSizePolicy::Preferred);
    QHBoxLayout *frameBlocksLayout = new QHBoxLayout(frameBlocks);
    frameBlocksLayout->setContentsMargins(3,0,3,0);
    frameBlocksLayout->setSpacing(3);
    unitDisplayControl = new UnitDisplayStatusBarControl(platformStyle);
    labelEncryptionIcon = new QLabel();
    labelConnectionsIcon = new QPushButton();
    labelConnectionsIcon->setFlat(true); // Make the button look like a label, but clickable
    labelConnectionsIcon->setStyleSheet(".QPushButton { background-color: rgba(255, 255, 255, 0);}");
    labelConnectionsIcon->setMaximumSize(STATUSBAR_ICONSIZE, STATUSBAR_ICONSIZE);
    labelBlocksIcon = new QLabel();
    if(enableWallet)
    {
        frameBlocksLayout->addStretch();
        frameBlocksLayout->addWidget(unitDisplayControl);
        frameBlocksLayout->addStretch();
        frameBlocksLayout->addWidget(labelEncryptionIcon);
    }
    frameBlocksLayout->addStretch();
    frameBlocksLayout->addWidget(labelConnectionsIcon);
    frameBlocksLayout->addStretch();
    frameBlocksLayout->addWidget(labelBlocksIcon);
    frameBlocksLayout->addStretch();

    // Progress bar and label for blocks download
    progressBarLabel = new QLabel();
    progressBarLabel->setVisible(true);
    progressBar = new GUIUtil::ProgressBar();
    progressBar->setAlignment(Qt::AlignCenter);
    progressBar->setVisible(true);

    // Override style sheet for progress bar for styles that have a segmented progress bar,
    // as they make the text unreadable (workaround for issue #1071)
    // See https://qt-project.org/doc/qt-4.8/gallery.html
    QString curStyle = QApplication::style()->metaObject()->className();
    if(curStyle == "QWindowsStyle" || curStyle == "QWindowsXPStyle")
    {
        progressBar->setStyleSheet("QProgressBar { background-color: #F8F8F8; border: 1px solid grey; border-radius: 7px; padding: 1px; text-align: center; } QProgressBar::chunk { background: QLinearGradient(x1: 0, y1: 0, x2: 1, y2: 0, stop: 0 #00CCFF, stop: 1 #33CCFF); border-radius: 7px; margin: 0px; }");
    }

    statusBar()->addWidget(progressBarLabel);
    statusBar()->addWidget(progressBar);
    statusBar()->addPermanentWidget(frameBlocks);

<<<<<<< HEAD
    // Jump directly to tabs in RPC-console
    connect(openInfoAction, SIGNAL(triggered()), rpcConsole, SLOT(showInfo()));
    connect(openRPCConsoleAction, SIGNAL(triggered()), rpcConsole, SLOT(showConsole()));
    connect(openNetworkAction, SIGNAL(triggered()), rpcConsole, SLOT(showNetwork()));
    connect(openPeersAction, SIGNAL(triggered()), rpcConsole, SLOT(showPeers()));
    connect(openRepairAction, SIGNAL(triggered()), rpcConsole, SLOT(showRepair()));
    connect(openConfEditorAction, SIGNAL(triggered()), rpcConsole, SLOT(showConfEditor()));
    connect(openMNConfEditorAction, SIGNAL(triggered()), rpcConsole, SLOT(showMNConfEditor()));
    connect(showBackupsAction, SIGNAL(triggered()), rpcConsole, SLOT(showBackups()));
    connect(labelConnectionsIcon, SIGNAL(clicked()), rpcConsole, SLOT(showPeers()));

    // Get restart command-line parameters and handle restart
    connect(rpcConsole, SIGNAL(handleRestart(QStringList)), this, SLOT(handleRestart(QStringList)));
    
    // prevents an open debug window from becoming stuck/unusable on client shutdown
    connect(quitAction, SIGNAL(triggered()), rpcConsole, SLOT(hide()));

=======
>>>>>>> 86755bc8
    // Install event filter to be able to catch status tip events (QEvent::StatusTip)
    this->installEventFilter(this);

    // Initially wallet actions should be disabled
    setWalletActionsEnabled(false);

    // Subscribe to notifications from core
    subscribeToCoreSignals();
}

BitcoinGUI::~BitcoinGUI()
{
    // Unsubscribe from notifications from core
    unsubscribeFromCoreSignals();

    GUIUtil::saveWindowGeometry("nWindow", this);
    if(trayIcon) // Hide tray icon, as deleting will let it linger until quit (on Ubuntu)
        trayIcon->hide();
#ifdef Q_OS_MAC
    delete appMenuBar;
    MacDockIconHandler::cleanup();
#endif

    delete rpcConsole;
}

void BitcoinGUI::createActions()
{
    QActionGroup *tabGroup = new QActionGroup(this);

<<<<<<< HEAD
    QString theme = GUIUtil::getThemeName();
    overviewAction = new QAction(QIcon(":/icons/" + theme + "/overview"), tr("&Overview"), this);
=======
    overviewAction = new QAction(platformStyle->SingleColorIcon(":/icons/overview"), tr("&Overview"), this);
>>>>>>> 86755bc8
    overviewAction->setStatusTip(tr("Show general overview of wallet"));
    overviewAction->setToolTip(overviewAction->statusTip());
    overviewAction->setCheckable(true);
#ifdef Q_OS_MAC
    overviewAction->setShortcut(QKeySequence(Qt::CTRL + Qt::Key_1));
#else
    overviewAction->setShortcut(QKeySequence(Qt::ALT + Qt::Key_1));
#endif
    tabGroup->addAction(overviewAction);

<<<<<<< HEAD
    sendCoinsAction = new QAction(QIcon(":/icons/" + theme + "/send"), tr("&Send"), this);
    sendCoinsAction->setStatusTip(tr("Send coins to a Dash address"));
=======
    sendCoinsAction = new QAction(platformStyle->SingleColorIcon(":/icons/send"), tr("&Send"), this);
    sendCoinsAction->setStatusTip(tr("Send coins to a Bitcoin address"));
>>>>>>> 86755bc8
    sendCoinsAction->setToolTip(sendCoinsAction->statusTip());
    sendCoinsAction->setCheckable(true);
#ifdef Q_OS_MAC
    sendCoinsAction->setShortcut(QKeySequence(Qt::CTRL + Qt::Key_2));
#else
    sendCoinsAction->setShortcut(QKeySequence(Qt::ALT + Qt::Key_2));
#endif
    tabGroup->addAction(sendCoinsAction);

<<<<<<< HEAD
    receiveCoinsAction = new QAction(QIcon(":/icons/" + theme + "/receiving_addresses"), tr("&Receive"), this);
    receiveCoinsAction->setStatusTip(tr("Request payments (generates QR codes and dash: URIs)"));
=======
    sendCoinsMenuAction = new QAction(platformStyle->TextColorIcon(":/icons/send"), sendCoinsAction->text(), this);
    sendCoinsMenuAction->setStatusTip(sendCoinsAction->statusTip());
    sendCoinsMenuAction->setToolTip(sendCoinsMenuAction->statusTip());

    receiveCoinsAction = new QAction(platformStyle->SingleColorIcon(":/icons/receiving_addresses"), tr("&Receive"), this);
    receiveCoinsAction->setStatusTip(tr("Request payments (generates QR codes and bitcoin: URIs)"));
>>>>>>> 86755bc8
    receiveCoinsAction->setToolTip(receiveCoinsAction->statusTip());
    receiveCoinsAction->setCheckable(true);
#ifdef Q_OS_MAC
    receiveCoinsAction->setShortcut(QKeySequence(Qt::CTRL + Qt::Key_3));
#else
    receiveCoinsAction->setShortcut(QKeySequence(Qt::ALT + Qt::Key_3));
#endif
    tabGroup->addAction(receiveCoinsAction);

<<<<<<< HEAD
    historyAction = new QAction(QIcon(":/icons/" + theme + "/history"), tr("&Transactions"), this);
=======
    receiveCoinsMenuAction = new QAction(platformStyle->TextColorIcon(":/icons/receiving_addresses"), receiveCoinsAction->text(), this);
    receiveCoinsMenuAction->setStatusTip(receiveCoinsAction->statusTip());
    receiveCoinsMenuAction->setToolTip(receiveCoinsMenuAction->statusTip());

    historyAction = new QAction(platformStyle->SingleColorIcon(":/icons/history"), tr("&Transactions"), this);
>>>>>>> 86755bc8
    historyAction->setStatusTip(tr("Browse transaction history"));
    historyAction->setToolTip(historyAction->statusTip());
    historyAction->setCheckable(true);
#ifdef Q_OS_MAC
    historyAction->setShortcut(QKeySequence(Qt::CTRL + Qt::Key_4));
#else
    historyAction->setShortcut(QKeySequence(Qt::ALT + Qt::Key_4));
#endif
    tabGroup->addAction(historyAction);

#ifdef ENABLE_WALLET
    // These showNormalIfMinimized are needed because Send Coins and Receive Coins
    // can be triggered from the tray menu, and need to show the GUI to be useful.
    connect(overviewAction, SIGNAL(triggered()), this, SLOT(showNormalIfMinimized()));
    connect(overviewAction, SIGNAL(triggered()), this, SLOT(gotoOverviewPage()));
    connect(sendCoinsAction, SIGNAL(triggered()), this, SLOT(showNormalIfMinimized()));
    connect(sendCoinsAction, SIGNAL(triggered()), this, SLOT(gotoSendCoinsPage()));
    connect(sendCoinsMenuAction, SIGNAL(triggered()), this, SLOT(showNormalIfMinimized()));
    connect(sendCoinsMenuAction, SIGNAL(triggered()), this, SLOT(gotoSendCoinsPage()));
    connect(receiveCoinsAction, SIGNAL(triggered()), this, SLOT(showNormalIfMinimized()));
    connect(receiveCoinsAction, SIGNAL(triggered()), this, SLOT(gotoReceiveCoinsPage()));
    connect(receiveCoinsMenuAction, SIGNAL(triggered()), this, SLOT(showNormalIfMinimized()));
    connect(receiveCoinsMenuAction, SIGNAL(triggered()), this, SLOT(gotoReceiveCoinsPage()));
    connect(historyAction, SIGNAL(triggered()), this, SLOT(showNormalIfMinimized()));
    connect(historyAction, SIGNAL(triggered()), this, SLOT(gotoHistoryPage()));
#endif // ENABLE_WALLET

<<<<<<< HEAD
    quitAction = new QAction(QIcon(":/icons/" + theme + "/quit"), tr("E&xit"), this);
    quitAction->setStatusTip(tr("Quit application"));
    quitAction->setShortcut(QKeySequence(Qt::CTRL + Qt::Key_Q));
    quitAction->setMenuRole(QAction::QuitRole);
    aboutAction = new QAction(networkStyle->getAppIcon(), tr("&About Dash Core"), this);
    aboutAction->setStatusTip(tr("Show information about Dash Core"));
=======
    quitAction = new QAction(platformStyle->TextColorIcon(":/icons/quit"), tr("E&xit"), this);
    quitAction->setStatusTip(tr("Quit application"));
    quitAction->setShortcut(QKeySequence(Qt::CTRL + Qt::Key_Q));
    quitAction->setMenuRole(QAction::QuitRole);
    aboutAction = new QAction(platformStyle->TextColorIcon(":/icons/about"), tr("&About Bitcoin Core"), this);
    aboutAction->setStatusTip(tr("Show information about Bitcoin Core"));
>>>>>>> 86755bc8
    aboutAction->setMenuRole(QAction::AboutRole);
    aboutQtAction = new QAction(platformStyle->TextColorIcon(":/icons/about_qt"), tr("About &Qt"), this);
    aboutQtAction->setStatusTip(tr("Show information about Qt"));
    aboutQtAction->setMenuRole(QAction::AboutQtRole);
<<<<<<< HEAD
    optionsAction = new QAction(QIcon(":/icons/" + theme + "/options"), tr("&Options..."), this);
    optionsAction->setStatusTip(tr("Modify configuration options for Dash"));
=======
    optionsAction = new QAction(platformStyle->TextColorIcon(":/icons/options"), tr("&Options..."), this);
    optionsAction->setStatusTip(tr("Modify configuration options for Bitcoin Core"));
>>>>>>> 86755bc8
    optionsAction->setMenuRole(QAction::PreferencesRole);
    toggleHideAction = new QAction(platformStyle->TextColorIcon(":/icons/about"), tr("&Show / Hide"), this);
    toggleHideAction->setStatusTip(tr("Show or hide the main Window"));

<<<<<<< HEAD
    encryptWalletAction = new QAction(QIcon(":/icons/" + theme + "/lock_closed"), tr("&Encrypt Wallet..."), this);
    encryptWalletAction->setStatusTip(tr("Encrypt the private keys that belong to your wallet"));
    encryptWalletAction->setCheckable(true);
    backupWalletAction = new QAction(QIcon(":/icons/" + theme + "/filesave"), tr("&Backup Wallet..."), this);
    backupWalletAction->setStatusTip(tr("Backup wallet to another location"));
    changePassphraseAction = new QAction(QIcon(":/icons/" + theme + "/key"), tr("&Change Passphrase..."), this);
    changePassphraseAction->setStatusTip(tr("Change the passphrase used for wallet encryption"));
    unlockWalletAction = new QAction(tr("&Unlock Wallet..."), this);
    unlockWalletAction->setToolTip(tr("Unlock wallet"));
    lockWalletAction = new QAction(tr("&Lock Wallet"), this);
    signMessageAction = new QAction(QIcon(":/icons/" + theme + "/edit"), tr("Sign &message..."), this);
    signMessageAction->setStatusTip(tr("Sign messages with your Dash addresses to prove you own them"));
    verifyMessageAction = new QAction(QIcon(":/icons/" + theme + "/transaction_0"), tr("&Verify message..."), this);
    verifyMessageAction->setStatusTip(tr("Verify messages to ensure they were signed with specified Dash addresses"));

    openInfoAction = new QAction(QApplication::style()->standardIcon(QStyle::SP_MessageBoxInformation), tr("&Information"), this);
    openInfoAction->setStatusTip(tr("Show diagnostic information"));
    openRPCConsoleAction = new QAction(QIcon(":/icons/" + theme + "/debugwindow"), tr("&Debug console"), this);
    openRPCConsoleAction->setStatusTip(tr("Open debugging console"));
    openNetworkAction = new QAction(QIcon(":/icons/" + theme + "/connect_4"), tr("&Network Monitor"), this);
    openNetworkAction->setStatusTip(tr("Show network monitor"));
    openPeersAction = new QAction(QIcon(":/icons/" + theme + "/connect_4"), tr("&Peers list"), this);
    openPeersAction->setStatusTip(tr("Show peers info"));
    openRepairAction = new QAction(QIcon(":/icons/" + theme + "/options"), tr("Wallet &Repair"), this);
    openRepairAction->setStatusTip(tr("Show wallet repair options"));
    openConfEditorAction = new QAction(QIcon(":/icons/" + theme + "/edit"), tr("Open Wallet &Configuration File"), this);
    openConfEditorAction->setStatusTip(tr("Open configuration file"));
    openMNConfEditorAction = new QAction(QIcon(":/icons/" + theme + "/edit"), tr("Open &Masternode Configuration File"), this);
    openMNConfEditorAction->setStatusTip(tr("Open Masternode configuration file"));    
    showBackupsAction = new QAction(QIcon(":/icons/" + theme + "/browse"), tr("Show Automatic &Backups"), this);
    showBackupsAction->setStatusTip(tr("Show automatically created wallet backups"));

    usedSendingAddressesAction = new QAction(QIcon(":/icons/" + theme + "/address-book"), tr("&Sending addresses..."), this);
    usedSendingAddressesAction->setStatusTip(tr("Show the list of used sending addresses and labels"));
    usedReceivingAddressesAction = new QAction(QIcon(":/icons/" + theme + "/address-book"), tr("&Receiving addresses..."), this);
    usedReceivingAddressesAction->setStatusTip(tr("Show the list of used receiving addresses and labels"));

    openAction = new QAction(QApplication::style()->standardIcon(QStyle::SP_FileIcon), tr("Open &URI..."), this);
    openAction->setStatusTip(tr("Open a dash: URI or payment request"));

    showHelpMessageAction = new QAction(QApplication::style()->standardIcon(QStyle::SP_MessageBoxInformation), tr("&Command-line options"), this);
    showHelpMessageAction->setMenuRole(QAction::NoRole);
    showHelpMessageAction->setStatusTip(tr("Show the Dash Core help message to get a list with possible Dash command-line options"));
=======
    encryptWalletAction = new QAction(platformStyle->TextColorIcon(":/icons/lock_closed"), tr("&Encrypt Wallet..."), this);
    encryptWalletAction->setStatusTip(tr("Encrypt the private keys that belong to your wallet"));
    encryptWalletAction->setCheckable(true);
    backupWalletAction = new QAction(platformStyle->TextColorIcon(":/icons/filesave"), tr("&Backup Wallet..."), this);
    backupWalletAction->setStatusTip(tr("Backup wallet to another location"));
    changePassphraseAction = new QAction(platformStyle->TextColorIcon(":/icons/key"), tr("&Change Passphrase..."), this);
    changePassphraseAction->setStatusTip(tr("Change the passphrase used for wallet encryption"));
    signMessageAction = new QAction(platformStyle->TextColorIcon(":/icons/edit"), tr("Sign &message..."), this);
    signMessageAction->setStatusTip(tr("Sign messages with your Bitcoin addresses to prove you own them"));
    verifyMessageAction = new QAction(platformStyle->TextColorIcon(":/icons/verify"), tr("&Verify message..."), this);
    verifyMessageAction->setStatusTip(tr("Verify messages to ensure they were signed with specified Bitcoin addresses"));

    openRPCConsoleAction = new QAction(platformStyle->TextColorIcon(":/icons/debugwindow"), tr("&Debug window"), this);
    openRPCConsoleAction->setStatusTip(tr("Open debugging and diagnostic console"));

    usedSendingAddressesAction = new QAction(platformStyle->TextColorIcon(":/icons/address-book"), tr("&Sending addresses..."), this);
    usedSendingAddressesAction->setStatusTip(tr("Show the list of used sending addresses and labels"));
    usedReceivingAddressesAction = new QAction(platformStyle->TextColorIcon(":/icons/address-book"), tr("&Receiving addresses..."), this);
    usedReceivingAddressesAction->setStatusTip(tr("Show the list of used receiving addresses and labels"));

    openAction = new QAction(platformStyle->TextColorIcon(":/icons/open"), tr("Open &URI..."), this);
    openAction->setStatusTip(tr("Open a bitcoin: URI or payment request"));

    showHelpMessageAction = new QAction(platformStyle->TextColorIcon(":/icons/info"), tr("&Command-line options"), this);
    showHelpMessageAction->setMenuRole(QAction::NoRole);
    showHelpMessageAction->setStatusTip(tr("Show the Bitcoin Core help message to get a list with possible Bitcoin command-line options"));
>>>>>>> 86755bc8

    connect(quitAction, SIGNAL(triggered()), qApp, SLOT(quit()));
    connect(aboutAction, SIGNAL(triggered()), this, SLOT(aboutClicked()));
    connect(aboutQtAction, SIGNAL(triggered()), qApp, SLOT(aboutQt()));
    connect(optionsAction, SIGNAL(triggered()), this, SLOT(optionsClicked()));
    connect(toggleHideAction, SIGNAL(triggered()), this, SLOT(toggleHidden()));
    connect(showHelpMessageAction, SIGNAL(triggered()), this, SLOT(showHelpMessageClicked()));
    connect(openRPCConsoleAction, SIGNAL(triggered()), this, SLOT(showDebugWindow()));
    // prevents an open debug window from becoming stuck/unusable on client shutdown
    connect(quitAction, SIGNAL(triggered()), rpcConsole, SLOT(hide()));

#ifdef ENABLE_WALLET
    if(walletFrame)
    {
        connect(encryptWalletAction, SIGNAL(triggered(bool)), walletFrame, SLOT(encryptWallet(bool)));
        connect(backupWalletAction, SIGNAL(triggered()), walletFrame, SLOT(backupWallet()));
        connect(changePassphraseAction, SIGNAL(triggered()), walletFrame, SLOT(changePassphrase()));
        connect(unlockWalletAction, SIGNAL(triggered()), walletFrame, SLOT(unlockWallet()));
        connect(lockWalletAction, SIGNAL(triggered()), walletFrame, SLOT(lockWallet()));
        connect(signMessageAction, SIGNAL(triggered()), this, SLOT(gotoSignMessageTab()));
        connect(verifyMessageAction, SIGNAL(triggered()), this, SLOT(gotoVerifyMessageTab()));
        connect(usedSendingAddressesAction, SIGNAL(triggered()), walletFrame, SLOT(usedSendingAddresses()));
        connect(usedReceivingAddressesAction, SIGNAL(triggered()), walletFrame, SLOT(usedReceivingAddresses()));
        connect(openAction, SIGNAL(triggered()), this, SLOT(openClicked()));
    }
#endif // ENABLE_WALLET

    new QShortcut(QKeySequence(Qt::CTRL + Qt::SHIFT + Qt::Key_C), this, SLOT(showDebugWindowActivateConsole()));
    new QShortcut(QKeySequence(Qt::CTRL + Qt::SHIFT + Qt::Key_D), this, SLOT(showDebugWindow()));
}

void BitcoinGUI::createMenuBar()
{
#ifdef Q_OS_MAC
    // Create a decoupled menu bar on Mac which stays even if the window is closed
    appMenuBar = new QMenuBar();
#else
    // Get the main window's menu bar on other platforms
    appMenuBar = menuBar();
#endif

    // Configure the menus
    QMenu *file = appMenuBar->addMenu(tr("&File"));
    if(walletFrame)
    {
        file->addAction(openAction);
        file->addAction(backupWalletAction);
        file->addAction(signMessageAction);
        file->addAction(verifyMessageAction);
        file->addSeparator();
        file->addAction(usedSendingAddressesAction);
        file->addAction(usedReceivingAddressesAction);
        file->addSeparator();
    }
    file->addAction(quitAction);

    QMenu *settings = appMenuBar->addMenu(tr("&Settings"));
    if(walletFrame)
    {
        settings->addAction(encryptWalletAction);
        settings->addAction(changePassphraseAction);
        settings->addAction(unlockWalletAction);
        settings->addAction(lockWalletAction);
        settings->addSeparator();
    }
    settings->addAction(optionsAction);

    if(walletFrame)
    {
        QMenu *tools = appMenuBar->addMenu(tr("&Tools"));
        tools->addAction(openInfoAction);
        tools->addAction(openRPCConsoleAction);
        tools->addAction(openNetworkAction);
        tools->addAction(openPeersAction);
        tools->addAction(openRepairAction);
        tools->addSeparator();
        tools->addAction(openConfEditorAction);
        tools->addAction(openMNConfEditorAction);
        tools->addAction(showBackupsAction);
    }

    QMenu *help = appMenuBar->addMenu(tr("&Help"));
    help->addAction(showHelpMessageAction);
    help->addSeparator();
    help->addAction(aboutAction);
    help->addAction(aboutQtAction);
}

void BitcoinGUI::createToolBars()
{
    if(walletFrame)
    {
<<<<<<< HEAD
        QToolBar *toolbar = new QToolBar(tr("Tabs toolbar"));
=======
        QToolBar *toolbar = addToolBar(tr("Tabs toolbar"));
        toolbar->setMovable(false);
>>>>>>> 86755bc8
        toolbar->setToolButtonStyle(Qt::ToolButtonTextBesideIcon);
        toolbar->addAction(overviewAction);
        toolbar->addAction(sendCoinsAction);
        toolbar->addAction(receiveCoinsAction);
        toolbar->addAction(historyAction);
        toolbar->setMovable(false); // remove unused icon in upper left corner
        overviewAction->setChecked(true);

        /** Create additional container for toolbar and walletFrame and make it the central widget.
            This is a workaround mostly for toolbar styling on Mac OS but should work fine for every other OSes too.
        */
        QVBoxLayout *layout = new QVBoxLayout;
        layout->addWidget(toolbar);
        layout->addWidget(walletFrame);
        layout->setSpacing(0);
        layout->setContentsMargins(QMargins());
        QWidget *containerWidget = new QWidget();
        containerWidget->setLayout(layout);
        setCentralWidget(containerWidget);
    }
}

void BitcoinGUI::setClientModel(ClientModel *clientModel)
{
    this->clientModel = clientModel;
    if(clientModel)
    {
        // Create system tray menu (or setup the dock menu) that late to prevent users from calling actions,
        // while the client has not yet fully loaded
        createTrayIconMenu();

        // Keep up to date with client
        setNumConnections(clientModel->getNumConnections());
        connect(clientModel, SIGNAL(numConnectionsChanged(int)), this, SLOT(setNumConnections(int)));

        setNumBlocks(clientModel->getNumBlocks(), clientModel->getLastBlockDate(), clientModel->getVerificationProgress(NULL));
        connect(clientModel, SIGNAL(numBlocksChanged(int,QDateTime,double)), this, SLOT(setNumBlocks(int,QDateTime,double)));

        // Receive and report messages from client model
        connect(clientModel, SIGNAL(message(QString,QString,unsigned int)), this, SLOT(message(QString,QString,unsigned int)));

        // Show progress dialog
        connect(clientModel, SIGNAL(showProgress(QString,int)), this, SLOT(showProgress(QString,int)));

        rpcConsole->setClientModel(clientModel);
#ifdef ENABLE_WALLET
        if(walletFrame)
        {
            walletFrame->setClientModel(clientModel);
        }
#endif // ENABLE_WALLET
        unitDisplayControl->setOptionsModel(clientModel->getOptionsModel());
    } else {
        // Disable possibility to show main window via action
        toggleHideAction->setEnabled(false);
        if(trayIconMenu)
        {
            // Disable context menu on tray icon
            trayIconMenu->clear();
        }
    }
}

#ifdef ENABLE_WALLET
bool BitcoinGUI::addWallet(const QString& name, WalletModel *walletModel)
{
    if(!walletFrame)
        return false;
    setWalletActionsEnabled(true);
    return walletFrame->addWallet(name, walletModel);
}

bool BitcoinGUI::setCurrentWallet(const QString& name)
{
    if(!walletFrame)
        return false;
    return walletFrame->setCurrentWallet(name);
}

void BitcoinGUI::removeAllWallets()
{
    if(!walletFrame)
        return;
    setWalletActionsEnabled(false);
    walletFrame->removeAllWallets();
}
#endif // ENABLE_WALLET

void BitcoinGUI::setWalletActionsEnabled(bool enabled)
{
    overviewAction->setEnabled(enabled);
    sendCoinsAction->setEnabled(enabled);
    sendCoinsMenuAction->setEnabled(enabled);
    receiveCoinsAction->setEnabled(enabled);
    receiveCoinsMenuAction->setEnabled(enabled);
    historyAction->setEnabled(enabled);
    encryptWalletAction->setEnabled(enabled);
    backupWalletAction->setEnabled(enabled);
    changePassphraseAction->setEnabled(enabled);
    signMessageAction->setEnabled(enabled);
    verifyMessageAction->setEnabled(enabled);
    usedSendingAddressesAction->setEnabled(enabled);
    usedReceivingAddressesAction->setEnabled(enabled);
    openAction->setEnabled(enabled);
}

void BitcoinGUI::createTrayIcon(const NetworkStyle *networkStyle)
{
#ifndef Q_OS_MAC
    trayIcon = new QSystemTrayIcon(this);
    QString toolTip = tr("Dash Core client") + " " + networkStyle->getTitleAddText();
    trayIcon->setToolTip(toolTip);
    trayIcon->setIcon(networkStyle->getTrayAndWindowIcon());
    trayIcon->show();
#endif

    notificator = new Notificator(QApplication::applicationName(), trayIcon, this);
}

void BitcoinGUI::createTrayIconMenu()
{
#ifndef Q_OS_MAC
    // return if trayIcon is unset (only on non-Mac OSes)
    if (!trayIcon)
        return;

    trayIconMenu = new QMenu(this);
    trayIcon->setContextMenu(trayIconMenu);

    connect(trayIcon, SIGNAL(activated(QSystemTrayIcon::ActivationReason)),
            this, SLOT(trayIconActivated(QSystemTrayIcon::ActivationReason)));
#else
    // Note: On Mac, the dock icon is used to provide the tray's functionality.
    MacDockIconHandler *dockIconHandler = MacDockIconHandler::instance();
    dockIconHandler->setMainWindow((QMainWindow *)this);
    trayIconMenu = dockIconHandler->dockMenu();
#endif

    // Configuration of the tray icon (or dock icon) icon menu
    trayIconMenu->addAction(toggleHideAction);
    trayIconMenu->addSeparator();
    trayIconMenu->addAction(sendCoinsMenuAction);
    trayIconMenu->addAction(receiveCoinsMenuAction);
    trayIconMenu->addSeparator();
    trayIconMenu->addAction(signMessageAction);
    trayIconMenu->addAction(verifyMessageAction);
    trayIconMenu->addSeparator();
    trayIconMenu->addAction(optionsAction);
    trayIconMenu->addAction(openInfoAction);
    trayIconMenu->addAction(openRPCConsoleAction);
    trayIconMenu->addAction(openNetworkAction);
    trayIconMenu->addAction(openPeersAction);
    trayIconMenu->addAction(openRepairAction);
    trayIconMenu->addSeparator();
    trayIconMenu->addAction(openConfEditorAction);
    trayIconMenu->addAction(openMNConfEditorAction);
    trayIconMenu->addAction(showBackupsAction);
#ifndef Q_OS_MAC // This is built-in on Mac
    trayIconMenu->addSeparator();
    trayIconMenu->addAction(quitAction);
#endif
}

#ifndef Q_OS_MAC
void BitcoinGUI::trayIconActivated(QSystemTrayIcon::ActivationReason reason)
{
    if(reason == QSystemTrayIcon::Trigger)
    {
        // Click on system tray icon triggers show/hide of the main window
        toggleHidden();
    }
}
#endif

void BitcoinGUI::optionsClicked()
{
    if(!clientModel || !clientModel->getOptionsModel())
        return;

    OptionsDialog dlg(this, enableWallet);
    dlg.setModel(clientModel->getOptionsModel());
    dlg.exec();
}

void BitcoinGUI::aboutClicked()
{
    if(!clientModel)
        return;

    HelpMessageDialog dlg(this, true);
    dlg.exec();
}

void BitcoinGUI::showDebugWindow()
{
    rpcConsole->showNormal();
    rpcConsole->show();
    rpcConsole->raise();
    rpcConsole->activateWindow();
}

void BitcoinGUI::showDebugWindowActivateConsole()
{
    rpcConsole->setTabFocus(RPCConsole::TAB_CONSOLE);
    showDebugWindow();
}

void BitcoinGUI::showHelpMessageClicked()
{
    helpMessageDialog->show();
}

#ifdef ENABLE_WALLET
void BitcoinGUI::openClicked()
{
    OpenURIDialog dlg(this);
    if(dlg.exec())
    {
        Q_EMIT receivedURI(dlg.getURI());
    }
}

void BitcoinGUI::gotoOverviewPage()
{
    overviewAction->setChecked(true);
    if (walletFrame) walletFrame->gotoOverviewPage();
}

void BitcoinGUI::gotoHistoryPage()
{
    historyAction->setChecked(true);
    if (walletFrame) walletFrame->gotoHistoryPage();
}

void BitcoinGUI::gotoReceiveCoinsPage()
{
    receiveCoinsAction->setChecked(true);
    if (walletFrame) walletFrame->gotoReceiveCoinsPage();
}

void BitcoinGUI::gotoSendCoinsPage(QString addr)
{
    sendCoinsAction->setChecked(true);
    if (walletFrame) walletFrame->gotoSendCoinsPage(addr);
}

void BitcoinGUI::gotoSignMessageTab(QString addr)
{
    if (walletFrame) walletFrame->gotoSignMessageTab(addr);
}

void BitcoinGUI::gotoVerifyMessageTab(QString addr)
{
    if (walletFrame) walletFrame->gotoVerifyMessageTab(addr);
}
#endif // ENABLE_WALLET

void BitcoinGUI::setNumConnections(int count)
{
    QString icon;
    QString theme = GUIUtil::getThemeName();
    switch(count)
    {
    case 0: icon = ":/icons/" + theme + "/connect_0"; break;
    case 1: case 2: case 3: icon = ":/icons/" + theme + "/connect_1"; break;
    case 4: case 5: case 6: icon = ":/icons/" + theme + "/connect_2"; break;
    case 7: case 8: case 9: icon = ":/icons/" + theme + "/connect_3"; break;
    default: icon = ":/icons/" + theme + "/connect_4"; break;
    }
<<<<<<< HEAD
    QIcon connectionItem = QIcon(icon).pixmap(STATUSBAR_ICONSIZE,STATUSBAR_ICONSIZE);
    labelConnectionsIcon->setIcon(connectionItem);
    labelConnectionsIcon->setToolTip(tr("%n active connection(s) to Dash network", "", count));
=======
    labelConnectionsIcon->setPixmap(platformStyle->SingleColorIcon(icon).pixmap(STATUSBAR_ICONSIZE,STATUSBAR_ICONSIZE));
    labelConnectionsIcon->setToolTip(tr("%n active connection(s) to Bitcoin network", "", count));
>>>>>>> 86755bc8
}

void BitcoinGUI::setNumBlocks(int count, const QDateTime& blockDate, double nVerificationProgress)
{
    if(!clientModel)
        return;

    // Prevent orphan statusbar messages (e.g. hover Quit in main menu, wait until chain-sync starts -> garbelled text)
    statusBar()->clearMessage();

    // Acquire current block source
    enum BlockSource blockSource = clientModel->getBlockSource();
    switch (blockSource) {
        case BLOCK_SOURCE_NETWORK:
            progressBarLabel->setText(tr("Synchronizing with network..."));
            break;
        case BLOCK_SOURCE_DISK:
            progressBarLabel->setText(tr("Importing blocks from disk..."));
            break;
        case BLOCK_SOURCE_REINDEX:
            progressBarLabel->setText(tr("Reindexing blocks on disk..."));
            break;
        case BLOCK_SOURCE_NONE:
            // Case: not Importing, not Reindexing and no network connection
            progressBarLabel->setText(tr("No block source available..."));
            break;
    }

    QString tooltip;

    QDateTime currentDate = QDateTime::currentDateTime();
    qint64 secs = blockDate.secsTo(currentDate);

    tooltip = tr("Processed %n block(s) of transaction history.", "", count);

    // Set icon state: spinning if catching up, tick otherwise
    QString theme = GUIUtil::getThemeName();
    // if(secs < 25*60) // 90*60 for bitcoin but we are 4x times faster
    if(masternodeSync.IsBlockchainSynced())
    {
        QString strSyncStatus;
        tooltip = tr("Up to date") + QString(".<br>") + tooltip;
<<<<<<< HEAD

        if(masternodeSync.IsSynced()) {
            progressBarLabel->setVisible(false);
            progressBar->setVisible(false);
            labelBlocksIcon->setPixmap(QIcon(":/icons/" + theme + "/synced").pixmap(STATUSBAR_ICONSIZE, STATUSBAR_ICONSIZE));
        } else {

            int nAttempt;
            int progress = 0;

            labelBlocksIcon->setPixmap(QIcon(QString(
                ":/movies/spinner-%1").arg(spinnerFrame, 3, 10, QChar('0')))
                .pixmap(STATUSBAR_ICONSIZE, STATUSBAR_ICONSIZE));
            spinnerFrame = (spinnerFrame + 1) % SPINNER_FRAMES;
=======
        labelBlocksIcon->setPixmap(platformStyle->SingleColorIcon(":/icons/synced").pixmap(STATUSBAR_ICONSIZE, STATUSBAR_ICONSIZE));
>>>>>>> 86755bc8

#ifdef ENABLE_WALLET
            if(walletFrame)
                walletFrame->showOutOfSyncWarning(false);
#endif // ENABLE_WALLET

            nAttempt = masternodeSync.RequestedMasternodeAttempt < MASTERNODE_SYNC_THRESHOLD ?
                        masternodeSync.RequestedMasternodeAttempt + 1 : MASTERNODE_SYNC_THRESHOLD;
            progress = nAttempt + (masternodeSync.RequestedMasternodeAssets - 1) * MASTERNODE_SYNC_THRESHOLD;
            progressBar->setMaximum(4 * MASTERNODE_SYNC_THRESHOLD);
            progressBar->setFormat(tr("Synchronizing additional data: %p%"));
            progressBar->setValue(progress);
        }

        strSyncStatus = QString(masternodeSync.GetSyncStatus().c_str());
        progressBarLabel->setText(strSyncStatus);
        tooltip = strSyncStatus + QString("<br>") + tooltip;
    }
    else
    {
        // Represent time from last generated block in human readable text
        QString timeBehindText;
        const int HOUR_IN_SECONDS = 60*60;
        const int DAY_IN_SECONDS = 24*60*60;
        const int WEEK_IN_SECONDS = 7*24*60*60;
        const int YEAR_IN_SECONDS = 31556952; // Average length of year in Gregorian calendar
        if(secs < 2*DAY_IN_SECONDS)
        {
            timeBehindText = tr("%n hour(s)","",secs/HOUR_IN_SECONDS);
        }
        else if(secs < 2*WEEK_IN_SECONDS)
        {
            timeBehindText = tr("%n day(s)","",secs/DAY_IN_SECONDS);
        }
        else if(secs < YEAR_IN_SECONDS)
        {
            timeBehindText = tr("%n week(s)","",secs/WEEK_IN_SECONDS);
        }
        else
        {
            qint64 years = secs / YEAR_IN_SECONDS;
            qint64 remainder = secs % YEAR_IN_SECONDS;
            timeBehindText = tr("%1 and %2").arg(tr("%n year(s)", "", years)).arg(tr("%n week(s)","", remainder/WEEK_IN_SECONDS));
        }

        progressBarLabel->setVisible(true);
        progressBar->setFormat(tr("%1 behind").arg(timeBehindText));
        progressBar->setMaximum(1000000000);
        progressBar->setValue(nVerificationProgress * 1000000000.0 + 0.5);
        progressBar->setVisible(true);

        tooltip = tr("Catching up...") + QString("<br>") + tooltip;
        if(count != prevBlocks)
        {
            labelBlocksIcon->setPixmap(platformStyle->SingleColorIcon(QString(
                ":/movies/spinner-%1").arg(spinnerFrame, 3, 10, QChar('0')))
                .pixmap(STATUSBAR_ICONSIZE, STATUSBAR_ICONSIZE));
            spinnerFrame = (spinnerFrame + 1) % SPINNER_FRAMES;
        }
        prevBlocks = count;

#ifdef ENABLE_WALLET
        if(walletFrame)
            walletFrame->showOutOfSyncWarning(true);
#endif // ENABLE_WALLET

        tooltip += QString("<br>");
        tooltip += tr("Last received block was generated %1 ago.").arg(timeBehindText);
        tooltip += QString("<br>");
        tooltip += tr("Transactions after this will not yet be visible.");
    }

    // Don't word-wrap this (fixed-width) tooltip
    tooltip = QString("<nobr>") + tooltip + QString("</nobr>");

    labelBlocksIcon->setToolTip(tooltip);
    progressBarLabel->setToolTip(tooltip);
    progressBar->setToolTip(tooltip);
}

void BitcoinGUI::message(const QString &title, const QString &message, unsigned int style, bool *ret)
{
    QString strTitle = tr("Dash Core"); // default title
    // Default to information icon
    int nMBoxIcon = QMessageBox::Information;
    int nNotifyIcon = Notificator::Information;

    QString msgType;

    // Prefer supplied title over style based title
    if (!title.isEmpty()) {
        msgType = title;
    }
    else {
        switch (style) {
        case CClientUIInterface::MSG_ERROR:
            msgType = tr("Error");
            break;
        case CClientUIInterface::MSG_WARNING:
            msgType = tr("Warning");
            break;
        case CClientUIInterface::MSG_INFORMATION:
            msgType = tr("Information");
            break;
        default:
            break;
        }
    }
    // Append title to "Dash - "
    if (!msgType.isEmpty())
        strTitle += " - " + msgType;

    // Check for error/warning icon
    if (style & CClientUIInterface::ICON_ERROR) {
        nMBoxIcon = QMessageBox::Critical;
        nNotifyIcon = Notificator::Critical;
    }
    else if (style & CClientUIInterface::ICON_WARNING) {
        nMBoxIcon = QMessageBox::Warning;
        nNotifyIcon = Notificator::Warning;
    }

    // Display message
    if (style & CClientUIInterface::MODAL) {
        // Check for buttons, use OK as default, if none was supplied
        QMessageBox::StandardButton buttons;
        if (!(buttons = (QMessageBox::StandardButton)(style & CClientUIInterface::BTN_MASK)))
            buttons = QMessageBox::Ok;

        showNormalIfMinimized();
        QMessageBox mBox((QMessageBox::Icon)nMBoxIcon, strTitle, message, buttons, this);
        int r = mBox.exec();
        if (ret != NULL)
            *ret = r == QMessageBox::Ok;
    }
    else
        notificator->notify((Notificator::Class)nNotifyIcon, strTitle, message);
}

void BitcoinGUI::changeEvent(QEvent *e)
{
    QMainWindow::changeEvent(e);
#ifndef Q_OS_MAC // Ignored on Mac
    if(e->type() == QEvent::WindowStateChange)
    {
        if(clientModel && clientModel->getOptionsModel() && clientModel->getOptionsModel()->getMinimizeToTray())
        {
            QWindowStateChangeEvent *wsevt = static_cast<QWindowStateChangeEvent*>(e);
            if(!(wsevt->oldState() & Qt::WindowMinimized) && isMinimized())
            {
                QTimer::singleShot(0, this, SLOT(hide()));
                e->ignore();
            }
        }
    }
#endif
}

void BitcoinGUI::closeEvent(QCloseEvent *event)
{
#ifndef Q_OS_MAC // Ignored on Mac
    if(clientModel && clientModel->getOptionsModel())
    {
        if(!clientModel->getOptionsModel()->getMinimizeOnClose())
        {
            // close rpcConsole in case it was open to make some space for the shutdown window
            rpcConsole->close();

            QApplication::quit();
        }
    }
#endif
    QMainWindow::closeEvent(event);
}

#ifdef ENABLE_WALLET
void BitcoinGUI::incomingTransaction(const QString& date, int unit, const CAmount& amount, const QString& type, const QString& address, const QString& label)
{
    // On new transaction, make an info balloon
    QString msg = tr("Date: %1\n").arg(date) +
                  tr("Amount: %1\n").arg(BitcoinUnits::formatWithUnit(unit, amount, true)) +
                  tr("Type: %1\n").arg(type);
    if (!label.isEmpty())
        msg += tr("Label: %1\n").arg(label);
    else if (!address.isEmpty())
        msg += tr("Address: %1\n").arg(address);
    message((amount)<0 ? tr("Sent transaction") : tr("Incoming transaction"),
             msg, CClientUIInterface::MSG_INFORMATION);
}
#endif // ENABLE_WALLET

void BitcoinGUI::dragEnterEvent(QDragEnterEvent *event)
{
    // Accept only URIs
    if(event->mimeData()->hasUrls())
        event->acceptProposedAction();
}

void BitcoinGUI::dropEvent(QDropEvent *event)
{
    if(event->mimeData()->hasUrls())
    {
        Q_FOREACH(const QUrl &uri, event->mimeData()->urls())
        {
            Q_EMIT receivedURI(uri.toString());
        }
    }
    event->acceptProposedAction();
}

bool BitcoinGUI::eventFilter(QObject *object, QEvent *event)
{
    // Catch status tip events
    if (event->type() == QEvent::StatusTip)
    {
        // Prevent adding text from setStatusTip(), if we currently use the status bar for displaying other stuff
        if (progressBarLabel->isVisible() || progressBar->isVisible())
            return true;
    }
    return QMainWindow::eventFilter(object, event);
}

#ifdef ENABLE_WALLET
bool BitcoinGUI::handlePaymentRequest(const SendCoinsRecipient& recipient)
{
    // URI has to be valid
    if (walletFrame && walletFrame->handlePaymentRequest(recipient))
    {
        showNormalIfMinimized();
        gotoSendCoinsPage();
        return true;
    }
    return false;
}

void BitcoinGUI::setEncryptionStatus(int status)
{
    QString theme = GUIUtil::getThemeName();
    switch(status)
    {
    case WalletModel::Unencrypted:
        labelEncryptionIcon->hide();
        encryptWalletAction->setChecked(false);
        changePassphraseAction->setEnabled(false);
        unlockWalletAction->setVisible(false);
        lockWalletAction->setVisible(false);
        encryptWalletAction->setEnabled(true);
        break;
    case WalletModel::Unlocked:
        labelEncryptionIcon->show();
<<<<<<< HEAD
        labelEncryptionIcon->setPixmap(QIcon(":/icons/" + theme + "/lock_open").pixmap(STATUSBAR_ICONSIZE,STATUSBAR_ICONSIZE));
=======
        labelEncryptionIcon->setPixmap(platformStyle->SingleColorIcon(":/icons/lock_open").pixmap(STATUSBAR_ICONSIZE,STATUSBAR_ICONSIZE));
>>>>>>> 86755bc8
        labelEncryptionIcon->setToolTip(tr("Wallet is <b>encrypted</b> and currently <b>unlocked</b>"));
        encryptWalletAction->setChecked(true);
        changePassphraseAction->setEnabled(true);
        unlockWalletAction->setVisible(false);
        lockWalletAction->setVisible(true);
        encryptWalletAction->setEnabled(false); // TODO: decrypt currently not supported
        break;
    case WalletModel::UnlockedForAnonymizationOnly:
        labelEncryptionIcon->show();
        labelEncryptionIcon->setPixmap(QIcon(":/icons/" + theme + "/lock_open").pixmap(STATUSBAR_ICONSIZE,STATUSBAR_ICONSIZE));
        labelEncryptionIcon->setToolTip(tr("Wallet is <b>encrypted</b> and currently <b>unlocked</b> for anonimization only"));
        encryptWalletAction->setChecked(true);
        changePassphraseAction->setEnabled(true);
        unlockWalletAction->setVisible(true);
        lockWalletAction->setVisible(true);
        encryptWalletAction->setEnabled(false); // TODO: decrypt currently not supported
        break;
    case WalletModel::Locked:
        labelEncryptionIcon->show();
<<<<<<< HEAD
        labelEncryptionIcon->setPixmap(QIcon(":/icons/" + theme + "/lock_closed").pixmap(STATUSBAR_ICONSIZE,STATUSBAR_ICONSIZE));
=======
        labelEncryptionIcon->setPixmap(platformStyle->SingleColorIcon(":/icons/lock_closed").pixmap(STATUSBAR_ICONSIZE,STATUSBAR_ICONSIZE));
>>>>>>> 86755bc8
        labelEncryptionIcon->setToolTip(tr("Wallet is <b>encrypted</b> and currently <b>locked</b>"));
        encryptWalletAction->setChecked(true);
        changePassphraseAction->setEnabled(true);
        unlockWalletAction->setVisible(true);
        lockWalletAction->setVisible(false);
        encryptWalletAction->setEnabled(false); // TODO: decrypt currently not supported
        break;
    }
}
#endif // ENABLE_WALLET

void BitcoinGUI::showNormalIfMinimized(bool fToggleHidden)
{
    if(!clientModel)
        return;

    // activateWindow() (sometimes) helps with keyboard focus on Windows
    if (isHidden())
    {
        show();
        activateWindow();
    }
    else if (isMinimized())
    {
        showNormal();
        activateWindow();
    }
    else if (GUIUtil::isObscured(this))
    {
        raise();
        activateWindow();
    }
    else if(fToggleHidden)
        hide();
}

void BitcoinGUI::toggleHidden()
{
    showNormalIfMinimized(true);
}

void BitcoinGUI::detectShutdown()
{
    if (ShutdownRequested())
    {
        if(rpcConsole)
            rpcConsole->hide();
        qApp->quit();
    }
}

void BitcoinGUI::showProgress(const QString &title, int nProgress)
{
    if (nProgress == 0)
    {
        progressDialog = new QProgressDialog(title, "", 0, 100);
        progressDialog->setWindowModality(Qt::ApplicationModal);
        progressDialog->setMinimumDuration(0);
        progressDialog->setCancelButton(0);
        progressDialog->setAutoClose(false);
        progressDialog->setValue(0);
    }
    else if (nProgress == 100)
    {
        if (progressDialog)
        {
            progressDialog->close();
            progressDialog->deleteLater();
        }
    }
    else if (progressDialog)
        progressDialog->setValue(nProgress);
}

static bool ThreadSafeMessageBox(BitcoinGUI *gui, const std::string& message, const std::string& caption, unsigned int style)
{
    bool modal = (style & CClientUIInterface::MODAL);
    // The SECURE flag has no effect in the Qt GUI.
    // bool secure = (style & CClientUIInterface::SECURE);
    style &= ~CClientUIInterface::SECURE;
    bool ret = false;
    // In case of modal message, use blocking connection to wait for user to click a button
    QMetaObject::invokeMethod(gui, "message",
                               modal ? GUIUtil::blockingGUIThreadConnection() : Qt::QueuedConnection,
                               Q_ARG(QString, QString::fromStdString(caption)),
                               Q_ARG(QString, QString::fromStdString(message)),
                               Q_ARG(unsigned int, style),
                               Q_ARG(bool*, &ret));
    return ret;
}

void BitcoinGUI::subscribeToCoreSignals()
{
    // Connect signals to client
    uiInterface.ThreadSafeMessageBox.connect(boost::bind(ThreadSafeMessageBox, this, _1, _2, _3));
}

void BitcoinGUI::unsubscribeFromCoreSignals()
{
    // Disconnect signals from client
    uiInterface.ThreadSafeMessageBox.disconnect(boost::bind(ThreadSafeMessageBox, this, _1, _2, _3));
}

<<<<<<< HEAD
/** Get restart command-line parameters and request restart */
void BitcoinGUI::handleRestart(QStringList args)
{
    if (!ShutdownRequested())
        emit requestedRestart(args);
}

UnitDisplayStatusBarControl::UnitDisplayStatusBarControl() :
=======
UnitDisplayStatusBarControl::UnitDisplayStatusBarControl(const PlatformStyle *platformStyle) :
>>>>>>> 86755bc8
    optionsModel(0),
    menu(0)
{
    createContextMenu();
    setToolTip(tr("Unit to show amounts in. Click to select another unit."));
    QList<BitcoinUnits::Unit> units = BitcoinUnits::availableUnits();
    int max_width = 0;
    const QFontMetrics fm(font());
    Q_FOREACH (const BitcoinUnits::Unit unit, units)
    {
        max_width = qMax(max_width, fm.width(BitcoinUnits::name(unit)));
    }
    setMinimumSize(max_width, 0);
    setAlignment(Qt::AlignRight | Qt::AlignVCenter);
    setStyleSheet(QString("QLabel { color : %1 }").arg(platformStyle->SingleColor().name()));
}

/** So that it responds to button clicks */
void UnitDisplayStatusBarControl::mousePressEvent(QMouseEvent *event)
{
    onDisplayUnitsClicked(event->pos());
}

/** Creates context menu, its actions, and wires up all the relevant signals for mouse events. */
void UnitDisplayStatusBarControl::createContextMenu()
{
    menu = new QMenu();
    Q_FOREACH(BitcoinUnits::Unit u, BitcoinUnits::availableUnits())
    {
        QAction *menuAction = new QAction(QString(BitcoinUnits::name(u)), this);
        menuAction->setData(QVariant(u));
        menu->addAction(menuAction);
    }
    connect(menu,SIGNAL(triggered(QAction*)),this,SLOT(onMenuSelection(QAction*)));
}

/** Lets the control know about the Options Model (and its signals) */
void UnitDisplayStatusBarControl::setOptionsModel(OptionsModel *optionsModel)
{
    if (optionsModel)
    {
        this->optionsModel = optionsModel;

        // be aware of a display unit change reported by the OptionsModel object.
        connect(optionsModel,SIGNAL(displayUnitChanged(int)),this,SLOT(updateDisplayUnit(int)));

        // initialize the display units label with the current value in the model.
        updateDisplayUnit(optionsModel->getDisplayUnit());
    }
}

/** When Display Units are changed on OptionsModel it will refresh the display text of the control on the status bar */
void UnitDisplayStatusBarControl::updateDisplayUnit(int newUnits)
{
<<<<<<< HEAD
    QString theme = GUIUtil::getThemeName();
    if(Params().NetworkID() == CBaseChainParams::MAIN){
       setPixmap(QIcon(":/icons/" + theme + "/unit_" + BitcoinUnits::id(newUnits)).pixmap(39,STATUSBAR_ICONSIZE));
    }
    else{
        setPixmap(QIcon(":/icons/" + theme + "/unit_t" + BitcoinUnits::id(newUnits)).pixmap(39,STATUSBAR_ICONSIZE));
    }
=======
    setText(BitcoinUnits::name(newUnits));
>>>>>>> 86755bc8
}

/** Shows context menu with Display Unit options by the mouse coordinates */
void UnitDisplayStatusBarControl::onDisplayUnitsClicked(const QPoint& point)
{
    QPoint globalPos = mapToGlobal(point);
    menu->exec(globalPos);
}

/** Tells underlying optionsModel to update its current display unit. */
void UnitDisplayStatusBarControl::onMenuSelection(QAction* action)
{
    if (action)
    {
        optionsModel->setDisplayUnit(action->data());
    }
}<|MERGE_RESOLUTION|>--- conflicted
+++ resolved
@@ -1,11 +1,6 @@
-<<<<<<< HEAD
-// Copyright (c) 2011-2014 The Bitcoin developers
-// Copyright (c) 2014-2015 The Dash developers
-// Distributed under the MIT/X11 software license, see the accompanying
-=======
 // Copyright (c) 2011-2015 The Bitcoin Core developers
+// Copyright (c) 2014-2016 The Dash Core developers
 // Distributed under the MIT software license, see the accompanying
->>>>>>> 86755bc8
 // file COPYING or http://www.opensource.org/licenses/mit-license.php.
 
 #include "bitcoingui.h"
@@ -160,14 +155,8 @@
 #ifdef ENABLE_WALLET
     if(enableWallet)
     {
-<<<<<<< HEAD
         /** Create wallet frame*/
-        walletFrame = new WalletFrame(this);
-=======
-        /** Create wallet frame and make it the central widget */
         walletFrame = new WalletFrame(platformStyle, this);
-        setCentralWidget(walletFrame);
->>>>>>> 86755bc8
     } else
 #endif // ENABLE_WALLET
     {
@@ -246,26 +235,6 @@
     statusBar()->addWidget(progressBar);
     statusBar()->addPermanentWidget(frameBlocks);
 
-<<<<<<< HEAD
-    // Jump directly to tabs in RPC-console
-    connect(openInfoAction, SIGNAL(triggered()), rpcConsole, SLOT(showInfo()));
-    connect(openRPCConsoleAction, SIGNAL(triggered()), rpcConsole, SLOT(showConsole()));
-    connect(openNetworkAction, SIGNAL(triggered()), rpcConsole, SLOT(showNetwork()));
-    connect(openPeersAction, SIGNAL(triggered()), rpcConsole, SLOT(showPeers()));
-    connect(openRepairAction, SIGNAL(triggered()), rpcConsole, SLOT(showRepair()));
-    connect(openConfEditorAction, SIGNAL(triggered()), rpcConsole, SLOT(showConfEditor()));
-    connect(openMNConfEditorAction, SIGNAL(triggered()), rpcConsole, SLOT(showMNConfEditor()));
-    connect(showBackupsAction, SIGNAL(triggered()), rpcConsole, SLOT(showBackups()));
-    connect(labelConnectionsIcon, SIGNAL(clicked()), rpcConsole, SLOT(showPeers()));
-
-    // Get restart command-line parameters and handle restart
-    connect(rpcConsole, SIGNAL(handleRestart(QStringList)), this, SLOT(handleRestart(QStringList)));
-    
-    // prevents an open debug window from becoming stuck/unusable on client shutdown
-    connect(quitAction, SIGNAL(triggered()), rpcConsole, SLOT(hide()));
-
-=======
->>>>>>> 86755bc8
     // Install event filter to be able to catch status tip events (QEvent::StatusTip)
     this->installEventFilter(this);
 
@@ -296,12 +265,8 @@
 {
     QActionGroup *tabGroup = new QActionGroup(this);
 
-<<<<<<< HEAD
     QString theme = GUIUtil::getThemeName();
     overviewAction = new QAction(QIcon(":/icons/" + theme + "/overview"), tr("&Overview"), this);
-=======
-    overviewAction = new QAction(platformStyle->SingleColorIcon(":/icons/overview"), tr("&Overview"), this);
->>>>>>> 86755bc8
     overviewAction->setStatusTip(tr("Show general overview of wallet"));
     overviewAction->setToolTip(overviewAction->statusTip());
     overviewAction->setCheckable(true);
@@ -312,13 +277,8 @@
 #endif
     tabGroup->addAction(overviewAction);
 
-<<<<<<< HEAD
     sendCoinsAction = new QAction(QIcon(":/icons/" + theme + "/send"), tr("&Send"), this);
     sendCoinsAction->setStatusTip(tr("Send coins to a Dash address"));
-=======
-    sendCoinsAction = new QAction(platformStyle->SingleColorIcon(":/icons/send"), tr("&Send"), this);
-    sendCoinsAction->setStatusTip(tr("Send coins to a Bitcoin address"));
->>>>>>> 86755bc8
     sendCoinsAction->setToolTip(sendCoinsAction->statusTip());
     sendCoinsAction->setCheckable(true);
 #ifdef Q_OS_MAC
@@ -328,17 +288,12 @@
 #endif
     tabGroup->addAction(sendCoinsAction);
 
-<<<<<<< HEAD
+    sendCoinsMenuAction = new QAction(QIcon(":/icons/" + theme + "/send"), sendCoinsAction->text(), this);
+    sendCoinsMenuAction->setStatusTip(sendCoinsAction->statusTip());
+    sendCoinsMenuAction->setToolTip(sendCoinsMenuAction->statusTip());
+
     receiveCoinsAction = new QAction(QIcon(":/icons/" + theme + "/receiving_addresses"), tr("&Receive"), this);
     receiveCoinsAction->setStatusTip(tr("Request payments (generates QR codes and dash: URIs)"));
-=======
-    sendCoinsMenuAction = new QAction(platformStyle->TextColorIcon(":/icons/send"), sendCoinsAction->text(), this);
-    sendCoinsMenuAction->setStatusTip(sendCoinsAction->statusTip());
-    sendCoinsMenuAction->setToolTip(sendCoinsMenuAction->statusTip());
-
-    receiveCoinsAction = new QAction(platformStyle->SingleColorIcon(":/icons/receiving_addresses"), tr("&Receive"), this);
-    receiveCoinsAction->setStatusTip(tr("Request payments (generates QR codes and bitcoin: URIs)"));
->>>>>>> 86755bc8
     receiveCoinsAction->setToolTip(receiveCoinsAction->statusTip());
     receiveCoinsAction->setCheckable(true);
 #ifdef Q_OS_MAC
@@ -348,15 +303,11 @@
 #endif
     tabGroup->addAction(receiveCoinsAction);
 
-<<<<<<< HEAD
-    historyAction = new QAction(QIcon(":/icons/" + theme + "/history"), tr("&Transactions"), this);
-=======
-    receiveCoinsMenuAction = new QAction(platformStyle->TextColorIcon(":/icons/receiving_addresses"), receiveCoinsAction->text(), this);
+    receiveCoinsMenuAction = new QAction(QIcon(":/icons/" + theme + "/receiving_addresses"), receiveCoinsAction->text(), this);
     receiveCoinsMenuAction->setStatusTip(receiveCoinsAction->statusTip());
     receiveCoinsMenuAction->setToolTip(receiveCoinsMenuAction->statusTip());
 
-    historyAction = new QAction(platformStyle->SingleColorIcon(":/icons/history"), tr("&Transactions"), this);
->>>>>>> 86755bc8
+    historyAction = new QAction(QIcon(":/icons/" + theme + "/history"), tr("&Transactions"), this);
     historyAction->setStatusTip(tr("Browse transaction history"));
     historyAction->setToolTip(historyAction->statusTip());
     historyAction->setCheckable(true);
@@ -384,37 +335,22 @@
     connect(historyAction, SIGNAL(triggered()), this, SLOT(gotoHistoryPage()));
 #endif // ENABLE_WALLET
 
-<<<<<<< HEAD
     quitAction = new QAction(QIcon(":/icons/" + theme + "/quit"), tr("E&xit"), this);
     quitAction->setStatusTip(tr("Quit application"));
     quitAction->setShortcut(QKeySequence(Qt::CTRL + Qt::Key_Q));
     quitAction->setMenuRole(QAction::QuitRole);
-    aboutAction = new QAction(networkStyle->getAppIcon(), tr("&About Dash Core"), this);
+    aboutAction = new QAction(QIcon(":/icons/" + theme + "/about"), tr("&About Dash Core"), this);
     aboutAction->setStatusTip(tr("Show information about Dash Core"));
-=======
-    quitAction = new QAction(platformStyle->TextColorIcon(":/icons/quit"), tr("E&xit"), this);
-    quitAction->setStatusTip(tr("Quit application"));
-    quitAction->setShortcut(QKeySequence(Qt::CTRL + Qt::Key_Q));
-    quitAction->setMenuRole(QAction::QuitRole);
-    aboutAction = new QAction(platformStyle->TextColorIcon(":/icons/about"), tr("&About Bitcoin Core"), this);
-    aboutAction->setStatusTip(tr("Show information about Bitcoin Core"));
->>>>>>> 86755bc8
     aboutAction->setMenuRole(QAction::AboutRole);
-    aboutQtAction = new QAction(platformStyle->TextColorIcon(":/icons/about_qt"), tr("About &Qt"), this);
+    aboutQtAction = new QAction(QIcon(":/icons/" + theme + "/about_qt"), tr("About &Qt"), this);
     aboutQtAction->setStatusTip(tr("Show information about Qt"));
     aboutQtAction->setMenuRole(QAction::AboutQtRole);
-<<<<<<< HEAD
     optionsAction = new QAction(QIcon(":/icons/" + theme + "/options"), tr("&Options..."), this);
     optionsAction->setStatusTip(tr("Modify configuration options for Dash"));
-=======
-    optionsAction = new QAction(platformStyle->TextColorIcon(":/icons/options"), tr("&Options..."), this);
-    optionsAction->setStatusTip(tr("Modify configuration options for Bitcoin Core"));
->>>>>>> 86755bc8
     optionsAction->setMenuRole(QAction::PreferencesRole);
-    toggleHideAction = new QAction(platformStyle->TextColorIcon(":/icons/about"), tr("&Show / Hide"), this);
+    toggleHideAction = new QAction(QIcon(":/icons/" + theme + "/about"), tr("&Show / Hide"), this);
     toggleHideAction->setStatusTip(tr("Show or hide the main Window"));
 
-<<<<<<< HEAD
     encryptWalletAction = new QAction(QIcon(":/icons/" + theme + "/lock_closed"), tr("&Encrypt Wallet..."), this);
     encryptWalletAction->setStatusTip(tr("Encrypt the private keys that belong to your wallet"));
     encryptWalletAction->setCheckable(true);
@@ -452,40 +388,12 @@
     usedReceivingAddressesAction = new QAction(QIcon(":/icons/" + theme + "/address-book"), tr("&Receiving addresses..."), this);
     usedReceivingAddressesAction->setStatusTip(tr("Show the list of used receiving addresses and labels"));
 
-    openAction = new QAction(QApplication::style()->standardIcon(QStyle::SP_FileIcon), tr("Open &URI..."), this);
+    openAction = new QAction(QIcon(":/icons/" + theme + "/open"), tr("Open &URI..."), this);
     openAction->setStatusTip(tr("Open a dash: URI or payment request"));
 
-    showHelpMessageAction = new QAction(QApplication::style()->standardIcon(QStyle::SP_MessageBoxInformation), tr("&Command-line options"), this);
+    showHelpMessageAction = new QAction(QIcon(":/icons/" + theme + "/info"), tr("&Command-line options"), this);
     showHelpMessageAction->setMenuRole(QAction::NoRole);
     showHelpMessageAction->setStatusTip(tr("Show the Dash Core help message to get a list with possible Dash command-line options"));
-=======
-    encryptWalletAction = new QAction(platformStyle->TextColorIcon(":/icons/lock_closed"), tr("&Encrypt Wallet..."), this);
-    encryptWalletAction->setStatusTip(tr("Encrypt the private keys that belong to your wallet"));
-    encryptWalletAction->setCheckable(true);
-    backupWalletAction = new QAction(platformStyle->TextColorIcon(":/icons/filesave"), tr("&Backup Wallet..."), this);
-    backupWalletAction->setStatusTip(tr("Backup wallet to another location"));
-    changePassphraseAction = new QAction(platformStyle->TextColorIcon(":/icons/key"), tr("&Change Passphrase..."), this);
-    changePassphraseAction->setStatusTip(tr("Change the passphrase used for wallet encryption"));
-    signMessageAction = new QAction(platformStyle->TextColorIcon(":/icons/edit"), tr("Sign &message..."), this);
-    signMessageAction->setStatusTip(tr("Sign messages with your Bitcoin addresses to prove you own them"));
-    verifyMessageAction = new QAction(platformStyle->TextColorIcon(":/icons/verify"), tr("&Verify message..."), this);
-    verifyMessageAction->setStatusTip(tr("Verify messages to ensure they were signed with specified Bitcoin addresses"));
-
-    openRPCConsoleAction = new QAction(platformStyle->TextColorIcon(":/icons/debugwindow"), tr("&Debug window"), this);
-    openRPCConsoleAction->setStatusTip(tr("Open debugging and diagnostic console"));
-
-    usedSendingAddressesAction = new QAction(platformStyle->TextColorIcon(":/icons/address-book"), tr("&Sending addresses..."), this);
-    usedSendingAddressesAction->setStatusTip(tr("Show the list of used sending addresses and labels"));
-    usedReceivingAddressesAction = new QAction(platformStyle->TextColorIcon(":/icons/address-book"), tr("&Receiving addresses..."), this);
-    usedReceivingAddressesAction->setStatusTip(tr("Show the list of used receiving addresses and labels"));
-
-    openAction = new QAction(platformStyle->TextColorIcon(":/icons/open"), tr("Open &URI..."), this);
-    openAction->setStatusTip(tr("Open a bitcoin: URI or payment request"));
-
-    showHelpMessageAction = new QAction(platformStyle->TextColorIcon(":/icons/info"), tr("&Command-line options"), this);
-    showHelpMessageAction->setMenuRole(QAction::NoRole);
-    showHelpMessageAction->setStatusTip(tr("Show the Bitcoin Core help message to get a list with possible Bitcoin command-line options"));
->>>>>>> 86755bc8
 
     connect(quitAction, SIGNAL(triggered()), qApp, SLOT(quit()));
     connect(aboutAction, SIGNAL(triggered()), this, SLOT(aboutClicked()));
@@ -493,7 +401,20 @@
     connect(optionsAction, SIGNAL(triggered()), this, SLOT(optionsClicked()));
     connect(toggleHideAction, SIGNAL(triggered()), this, SLOT(toggleHidden()));
     connect(showHelpMessageAction, SIGNAL(triggered()), this, SLOT(showHelpMessageClicked()));
-    connect(openRPCConsoleAction, SIGNAL(triggered()), this, SLOT(showDebugWindow()));
+    // Jump directly to tabs in RPC-console
+    connect(openInfoAction, SIGNAL(triggered()), rpcConsole, SLOT(showInfo()));
+    connect(openRPCConsoleAction, SIGNAL(triggered()), rpcConsole, SLOT(showConsole()));
+    connect(openNetworkAction, SIGNAL(triggered()), rpcConsole, SLOT(showNetwork()));
+    connect(openPeersAction, SIGNAL(triggered()), rpcConsole, SLOT(showPeers()));
+    connect(openRepairAction, SIGNAL(triggered()), rpcConsole, SLOT(showRepair()));
+    connect(openConfEditorAction, SIGNAL(triggered()), rpcConsole, SLOT(showConfEditor()));
+    connect(openMNConfEditorAction, SIGNAL(triggered()), rpcConsole, SLOT(showMNConfEditor()));
+    connect(showBackupsAction, SIGNAL(triggered()), rpcConsole, SLOT(showBackups()));
+    connect(labelConnectionsIcon, SIGNAL(clicked()), rpcConsole, SLOT(showPeers()));
+
+    // Get restart command-line parameters and handle restart
+    connect(rpcConsole, SIGNAL(handleRestart(QStringList)), this, SLOT(handleRestart(QStringList)));
+    
     // prevents an open debug window from becoming stuck/unusable on client shutdown
     connect(quitAction, SIGNAL(triggered()), rpcConsole, SLOT(hide()));
 
@@ -578,12 +499,7 @@
 {
     if(walletFrame)
     {
-<<<<<<< HEAD
         QToolBar *toolbar = new QToolBar(tr("Tabs toolbar"));
-=======
-        QToolBar *toolbar = addToolBar(tr("Tabs toolbar"));
-        toolbar->setMovable(false);
->>>>>>> 86755bc8
         toolbar->setToolButtonStyle(Qt::ToolButtonTextBesideIcon);
         toolbar->addAction(overviewAction);
         toolbar->addAction(sendCoinsAction);
@@ -853,14 +769,9 @@
     case 7: case 8: case 9: icon = ":/icons/" + theme + "/connect_3"; break;
     default: icon = ":/icons/" + theme + "/connect_4"; break;
     }
-<<<<<<< HEAD
     QIcon connectionItem = QIcon(icon).pixmap(STATUSBAR_ICONSIZE,STATUSBAR_ICONSIZE);
     labelConnectionsIcon->setIcon(connectionItem);
     labelConnectionsIcon->setToolTip(tr("%n active connection(s) to Dash network", "", count));
-=======
-    labelConnectionsIcon->setPixmap(platformStyle->SingleColorIcon(icon).pixmap(STATUSBAR_ICONSIZE,STATUSBAR_ICONSIZE));
-    labelConnectionsIcon->setToolTip(tr("%n active connection(s) to Bitcoin network", "", count));
->>>>>>> 86755bc8
 }
 
 void BitcoinGUI::setNumBlocks(int count, const QDateTime& blockDate, double nVerificationProgress)
@@ -903,7 +814,6 @@
     {
         QString strSyncStatus;
         tooltip = tr("Up to date") + QString(".<br>") + tooltip;
-<<<<<<< HEAD
 
         if(masternodeSync.IsSynced()) {
             progressBarLabel->setVisible(false);
@@ -918,9 +828,6 @@
                 ":/movies/spinner-%1").arg(spinnerFrame, 3, 10, QChar('0')))
                 .pixmap(STATUSBAR_ICONSIZE, STATUSBAR_ICONSIZE));
             spinnerFrame = (spinnerFrame + 1) % SPINNER_FRAMES;
-=======
-        labelBlocksIcon->setPixmap(platformStyle->SingleColorIcon(":/icons/synced").pixmap(STATUSBAR_ICONSIZE, STATUSBAR_ICONSIZE));
->>>>>>> 86755bc8
 
 #ifdef ENABLE_WALLET
             if(walletFrame)
@@ -1171,11 +1078,7 @@
         break;
     case WalletModel::Unlocked:
         labelEncryptionIcon->show();
-<<<<<<< HEAD
         labelEncryptionIcon->setPixmap(QIcon(":/icons/" + theme + "/lock_open").pixmap(STATUSBAR_ICONSIZE,STATUSBAR_ICONSIZE));
-=======
-        labelEncryptionIcon->setPixmap(platformStyle->SingleColorIcon(":/icons/lock_open").pixmap(STATUSBAR_ICONSIZE,STATUSBAR_ICONSIZE));
->>>>>>> 86755bc8
         labelEncryptionIcon->setToolTip(tr("Wallet is <b>encrypted</b> and currently <b>unlocked</b>"));
         encryptWalletAction->setChecked(true);
         changePassphraseAction->setEnabled(true);
@@ -1195,11 +1098,7 @@
         break;
     case WalletModel::Locked:
         labelEncryptionIcon->show();
-<<<<<<< HEAD
         labelEncryptionIcon->setPixmap(QIcon(":/icons/" + theme + "/lock_closed").pixmap(STATUSBAR_ICONSIZE,STATUSBAR_ICONSIZE));
-=======
-        labelEncryptionIcon->setPixmap(platformStyle->SingleColorIcon(":/icons/lock_closed").pixmap(STATUSBAR_ICONSIZE,STATUSBAR_ICONSIZE));
->>>>>>> 86755bc8
         labelEncryptionIcon->setToolTip(tr("Wallet is <b>encrypted</b> and currently <b>locked</b>"));
         encryptWalletAction->setChecked(true);
         changePassphraseAction->setEnabled(true);
@@ -1303,18 +1202,14 @@
     uiInterface.ThreadSafeMessageBox.disconnect(boost::bind(ThreadSafeMessageBox, this, _1, _2, _3));
 }
 
-<<<<<<< HEAD
 /** Get restart command-line parameters and request restart */
 void BitcoinGUI::handleRestart(QStringList args)
 {
     if (!ShutdownRequested())
-        emit requestedRestart(args);
-}
-
-UnitDisplayStatusBarControl::UnitDisplayStatusBarControl() :
-=======
+        Q_EMIT requestedRestart(args);
+}
+
 UnitDisplayStatusBarControl::UnitDisplayStatusBarControl(const PlatformStyle *platformStyle) :
->>>>>>> 86755bc8
     optionsModel(0),
     menu(0)
 {
@@ -1369,17 +1264,7 @@
 /** When Display Units are changed on OptionsModel it will refresh the display text of the control on the status bar */
 void UnitDisplayStatusBarControl::updateDisplayUnit(int newUnits)
 {
-<<<<<<< HEAD
-    QString theme = GUIUtil::getThemeName();
-    if(Params().NetworkID() == CBaseChainParams::MAIN){
-       setPixmap(QIcon(":/icons/" + theme + "/unit_" + BitcoinUnits::id(newUnits)).pixmap(39,STATUSBAR_ICONSIZE));
-    }
-    else{
-        setPixmap(QIcon(":/icons/" + theme + "/unit_t" + BitcoinUnits::id(newUnits)).pixmap(39,STATUSBAR_ICONSIZE));
-    }
-=======
     setText(BitcoinUnits::name(newUnits));
->>>>>>> 86755bc8
 }
 
 /** Shows context menu with Display Unit options by the mouse coordinates */
