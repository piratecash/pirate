--- conflicted
+++ resolved
@@ -1,11 +1,6 @@
-<<<<<<< HEAD
-// Copyright (c) 2011-2014 The Bitcoin developers
-// Copyright (c) 2014-2015 The Dash developers
-// Distributed under the MIT/X11 software license, see the accompanying
-=======
 // Copyright (c) 2011-2015 The Bitcoin Core developers
+// Copyright (c) 2014-2016 The Dash Core developers
 // Distributed under the MIT software license, see the accompanying
->>>>>>> 86755bc8
 // file COPYING or http://www.opensource.org/licenses/mit-license.php.
 
 #include "guiutil.h"
@@ -415,7 +410,6 @@
         QDesktopServices::openUrl(QUrl::fromLocalFile(boostPathToQString(pathDebug)));
 }
 
-<<<<<<< HEAD
 void openConfigfile()
 {
     boost::filesystem::path pathConfig = GetConfigFile();
@@ -443,8 +437,6 @@
         QDesktopServices::openUrl(QUrl::fromLocalFile(boostPathToQString(pathBackups)));
 }
 
-=======
->>>>>>> 86755bc8
 void SubstituteFonts(const QString& language)
 {
 #if defined(Q_OS_MAC)
@@ -629,25 +621,17 @@
 #ifdef WIN32
 boost::filesystem::path static StartupShortcutPath()
 {
-<<<<<<< HEAD
-    return GetSpecialFolderPath(CSIDL_STARTUP) / "Dash.lnk";
-=======
     std::string chain = ChainNameFromCommandLine();
     if (chain == CBaseChainParams::MAIN)
-        return GetSpecialFolderPath(CSIDL_STARTUP) / "Bitcoin.lnk";
+        return GetSpecialFolderPath(CSIDL_STARTUP) / "Dash.lnk";
     if (chain == CBaseChainParams::TESTNET) // Remove this special case when CBaseChainParams::TESTNET = "testnet4"
-        return GetSpecialFolderPath(CSIDL_STARTUP) / "Bitcoin (testnet).lnk";
-    return GetSpecialFolderPath(CSIDL_STARTUP) / strprintf("Bitcoin (%s).lnk", chain);
->>>>>>> 86755bc8
+        return GetSpecialFolderPath(CSIDL_STARTUP) / "Dash (testnet).lnk";
+    return GetSpecialFolderPath(CSIDL_STARTUP) / strprintf("Dash (%s).lnk", chain);
 }
 
 bool GetStartOnSystemStartup()
 {
-<<<<<<< HEAD
-    // check for Dash.lnk
-=======
-    // check for Bitcoin*.lnk
->>>>>>> 86755bc8
+    // check for Dash*.lnk
     return boost::filesystem::exists(StartupShortcutPath());
 }
 
@@ -737,14 +721,10 @@
 
 boost::filesystem::path static GetAutostartFilePath()
 {
-<<<<<<< HEAD
-    return GetAutostartDir() / "dash.desktop";
-=======
     std::string chain = ChainNameFromCommandLine();
     if (chain == CBaseChainParams::MAIN)
-        return GetAutostartDir() / "bitcoin.desktop";
-    return GetAutostartDir() / strprintf("bitcoin-%s.lnk", chain);
->>>>>>> 86755bc8
+        return GetAutostartDir() / "dash.desktop";
+    return GetAutostartDir() / strprintf("dash-%s.lnk", chain);
 }
 
 bool GetStartOnSystemStartup()
@@ -782,23 +762,15 @@
         boost::filesystem::ofstream optionFile(GetAutostartFilePath(), std::ios_base::out|std::ios_base::trunc);
         if (!optionFile.good())
             return false;
-<<<<<<< HEAD
+        std::string chain = ChainNameFromCommandLine();
         // Write a dash.desktop file to the autostart directory:
         optionFile << "[Desktop Entry]\n";
         optionFile << "Type=Application\n";
-        optionFile << "Name=Dash\n";
-        optionFile << "Exec=" << pszExePath << " -min\n";
-=======
-        std::string chain = ChainNameFromCommandLine();
-        // Write a bitcoin.desktop file to the autostart directory:
-        optionFile << "[Desktop Entry]\n";
-        optionFile << "Type=Application\n";
         if (chain == CBaseChainParams::MAIN)
-            optionFile << "Name=Bitcoin\n";
+            optionFile << "Name=Dash\n";
         else
             optionFile << strprintf("Name=Bitcoin (%s)\n", chain);
         optionFile << "Exec=" << pszExePath << strprintf(" -min -testnet=%d -regtest=%d\n", GetBoolArg("-testnet", false), GetBoolArg("-regtest", false));
->>>>>>> 86755bc8
         optionFile << "Terminal=false\n";
         optionFile << "Hidden=false\n";
         optionFile.close();
